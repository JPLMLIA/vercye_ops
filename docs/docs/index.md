--- conflicted
+++ resolved
@@ -27,16 +27,12 @@
 git clone https://github.com/JPLMLIA/vercye_ops.git
 ```
 
-<<<<<<< HEAD
-#### 1. Install the requirements
-=======
 #### 1. Check Python Version and GDAL
 
 This repository has been tested and run with `python 3.10.16` and with `gdal==3.1.0`. Ensure you have installed the corresponding versions (`python --version` and `gdalinfo --version`).
 If you are running your code on a shared cluster, you might have to run `module load gdal/3.1.0`, before being able to use `GDAL`.
 
 #### 2. Install the requirements
->>>>>>> b3a91b77
 
 Navigate to this package's root directory and run:
 
@@ -52,11 +48,7 @@
 > pip install snakemake pulp==2.7.0
 > ```
 
-<<<<<<< HEAD
-#### 2. Install the VeRCYe package
-=======
 #### 3. Install the VeRCYe package
->>>>>>> b3a91b77
 
 From the root directory, run:
 
@@ -64,11 +56,7 @@
 pip install -e .
 ```
 
-<<<<<<< HEAD
-#### 3. Install APSIMX
-=======
 #### 4. Install APSIMX
->>>>>>> b3a91b77
 
 There are two options for running APSIM:
 
@@ -81,11 +69,7 @@
 > /gpfs/data1/cmongp2/wronk/Builds/ApsimX/bin/Release/net6.0/Models
 > ```
 
-<<<<<<< HEAD
-#### 4. Install `jq`
-=======
 #### 5. Install `jq`
->>>>>>> b3a91b77
 
 To manipulate JSON files via the command line:
 
