--- conflicted
+++ resolved
@@ -101,11 +101,7 @@
 ---
 
 ## 5. Validation Data (Optional)
-<<<<<<< HEAD
-If ground-truth yield data is available, it should be included as `groundtruth-{AggregationLevel}-{Year}.csv` in the corresponding year directory.
-=======
 If ground-truth yield data is available, it should be included as `groundtruth_{AggregationLevel}-{Year}.csv` in the corresponding year directory.
->>>>>>> 64b67385
 Hereby, `aggregation level`, specifies how the simulation level regions should be aggregated and must be aliged with the `eval_params.aggregation_levels` in your `snakemake_config.yaml`. The `year` must match the corresponding year directory.
 
 ### Reference CSV Specification
@@ -153,10 +149,6 @@
 - `precipitation_agg_method`: Aggregation method for precipitation data (`mean` or `centroid`). `'NASA_POWER'` only supporting `centroid` currently.
 - `fallback_precipitation`: Set `True` to use the original precipitation data (`NASAPower or ERA5`) if `CHIRPS` is unavailable. CHIRPS only provides coverage from -50 to 50 degrees.
 - `chirps_dir`: Directory containing global CHIRPS precipitation data (tiffs).
-<<<<<<< HEAD
-- `nasapower_cache_dir`: Directory to cache NASA_Power meteorological data for specific lat/lon's. Should be the same for different studies to avoid rate limiting.
-=======
->>>>>>> 64b67385
 - `ee_project`: Project ID in google earth engine. Required if using ERA5 meteorological data.
 - `time_bounds`: Defines timepoint parameters:
   - `sim_start_date`, `sim_end_date`: Start/End date of the simulation in APSIM.
@@ -196,8 +188,12 @@
 run at Admin3. So all predictions that share the same Admin2 region would be aggregated and metrics would be computed for these.
 
 #### Scripts Configuration
-<<<<<<< HEAD
 - Paths to scripts used within the Snakemake pipeline. See the example for details
-=======
-- Paths to scripts used within the Snakemake pipeline. See the example for details
->>>>>>> 64b67385
+
+#### Evaluation Parameters
+- `aggregation_levels`: Dictionary where the keys are names for levels at which results should be aggregated for evaluation and values are 
+columns in the shapefile allowing to aggregate simulation level results. E.g a the shapefile might have a column Admin2 and the simulations are
+run at Admin3. So all predictions that share the same Admin2 region would be aggregated and metrics would be computed for these.
+
+#### Scripts Configuration
+- Paths to scripts used within the Snakemake pipeline. See the example for details