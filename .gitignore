--- conflicted
+++ resolved
@@ -193,9 +193,5 @@
 # Private matching script 
 vercye_ops/matching_sim_real/match_sim_rs_lai.py
 
-<<<<<<< HEAD
-# Local options
-=======
 # Env file
-.env
->>>>>>> fa190a2d
+.env