--- conflicted
+++ resolved
@@ -1,12 +1,10 @@
 import click
 import numpy as np
 import pandas as pd
-import matplotlib.pyplot as plt
 from scipy import stats
 from sklearn.metrics import mean_squared_error, r2_score
 import plotly.express as px
 import plotly.graph_objects as go
-import scipy
 
 from vercye_ops.utils.init_logger import get_logger
 
@@ -53,77 +51,6 @@
     pd.DataFrame(metrics, index=[0]).to_csv(out_fpath, index=False)
     return out_fpath
 
-<<<<<<< HEAD
-
-def colorize_plot_by_density(rawr, values, preds):
-    fallback_kernel_used = False
-
-    try:
-        kernel = scipy.stats.gaussian_kde(values)(values)
-    except:
-        print("KDE failed due to low-dimensional data — using uniform color instead.")
-        kernel = np.ones_like(preds)  # fallback uniform density
-        fallback_kernel_used = True
-
-    rawr.plot_joint(sns.scatterplot, c=kernel, cmap='viridis')
-    rawr.plot_marginals(sns.kdeplot, fill=True)
-
-    # Add colormap for scatter plot (placing it outside the plot)
-    if not fallback_kernel_used:
-        norm = plt.Normalize(kernel.min(), kernel.max())
-        sm = plt.cm.ScalarMappable(cmap='viridis', norm=norm)
-        fig = rawr.figure
-        cbar_ax = fig.add_axes([1, 0.15, 0.03, 0.7])  # [left, bottom, width, height]
-        cbar = fig.colorbar(sm, cax=cbar_ax)
-        cbar.set_label("Point Density")
-        cbar.ax.yaxis.get_offset_text().set_visible(False)
-
-
-def colorize_plot_by_years(rawr, obs_years, preds, obs):
-    # Create a color map based on the years
-    unique_years = np.unique(obs_years)
-    colors = sns.color_palette("hsv", len(unique_years))
-
-    # Create a mapping from year to color
-    year_to_color = {year: colors[i] for i, year in enumerate(unique_years)}
-
-    # Map the colors to the observations
-    obs_colors = [year_to_color[year] for year in obs_years]
-
-    rawr.plot_joint(sns.scatterplot, c=obs_colors)
-    rawr.plot_marginals(sns.kdeplot, fill=True)
-
-
-def create_scatter_plot(preds, obs, obs_years=None):
-    # Pass obs_years if you want to use it for coloring the points
-    # obs_years should be the year of each observation
-
-    if len(preds) != len(obs):
-        raise ValueError("Length of the predictions and observations do not match.")
-    
-    if obs_years is not None and len(obs_years) != len(obs):
-        raise ValueError("Length of the years and observations do not match.")
-
-    abs_max = max(obs.max(), preds.max())
-    values = np.vstack([preds, obs])
-
-    rawr = sns.JointGrid(xlim=(-5, abs_max + 100), ylim=(-5, abs_max + 100), x=preds, y=obs)
-    theta = np.polyfit(preds, obs, 1)
-    y_line = theta[1] + theta[0] * preds
-
-    if obs_years is None:
-        colorize_plot_by_density(rawr, values, preds)
-    else:
-        colorize_plot_by_years(rawr, obs_years, preds, obs)
-
-    rawr.ax_joint.plot(np.arange(0, abs_max), np.arange(0, abs_max), label='1:1', color='gray')
-    rawr.ax_joint.plot(preds, y_line, color='magenta', label=f"y = {theta[0]:.2f} x + {theta[1]:.2f}")
-    rawr.ax_joint.legend()
-    rawr.set_axis_labels("Predicted (kg/ha)", "Observed (kg/ha)")
-
-    return rawr
-=======
->>>>>>> 64b67385
 
 def create_scatter_plot(preds, obs, obs_years=None):
     preds = np.asarray(preds)
