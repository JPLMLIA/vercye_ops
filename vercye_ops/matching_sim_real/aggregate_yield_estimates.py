import os
import click
import pandas as pd
from pathlib import Path

from vercye_ops.utils.init_logger import get_logger

logger = get_logger()


def aggregate_yields(yield_dir):
    """
    Aggregate yield estimates from multiple regions within a directory.

    Parameters
    ----------
    yield_dir : str
        Path to the yield directory (e.g., year, timepoint) containing region subdirectories.

    Returns
    -------
    pd.DataFrame
        A DataFrame containing aggregated yield information for all regions.
    """
    all_yields = []
    
    for region_dir in Path(yield_dir).iterdir():
        if region_dir.is_dir():
            region_name = region_dir.name
            yield_estimate_csv_path = region_dir / f"{region_name}_converted_map_yield_estimate.csv"
            conv_factor_csv_path = region_dir / f"{region_name}_conversion_factor.csv"
            
            if yield_estimate_csv_path.exists():
                yield_df = pd.read_csv(yield_estimate_csv_path)
<<<<<<< HEAD
                yield_df['total_yield_production_kg'] = yield_df['total_yield_production_kg'].astype(int)
                yield_df['total_area_ha'] = yield_df['total_area_ha'].round(2)
=======
>>>>>>> c095ce98
                yield_df['region'] = region_name
            else:
                yield_df = pd.DataFrame()  # Empty DataFrame as a fallback
                logger.warning(f"Converted map yield estimate CSV file not found for region: {region_name}")

            if conv_factor_csv_path.exists():
                conv_df = pd.read_csv(conv_factor_csv_path)
                conv_df = conv_df[['max_rs_lai', 
                                   'max_rs_lai_date', 
<<<<<<< HEAD
=======
                                   'apsim_mean_yield_estimate_kg_ha', 
>>>>>>> c095ce98
                                   'apsim_max_matched_lai', 
                                   'apsim_max_matched_lai_date', 
                                   'apsim_max_all_lai', 
                                   'apsim_max_all_lai_date',
<<<<<<< HEAD
                                   'apsim_mean_yield_estimate_kg_ha', 
=======
>>>>>>> c095ce98
                                   'apsim_matched_std_yield_estimate_kg_ha',
                                   'apsim_all_std_yield_estimate_kg_ha',
                                   'apsim_matched_maxlai_std',
                                   'apsim_all_maxlai_std',
                                   ]]
<<<<<<< HEAD
=======

                conv_df = conv_df.fillna(-1)
>>>>>>> c095ce98
                
                conv_df['max_rs_lai'] = conv_df['max_rs_lai'].round(2)
                conv_df['apsim_mean_yield_estimate_kg_ha'] = conv_df['apsim_mean_yield_estimate_kg_ha'].astype(int)
                conv_df['apsim_max_matched_lai'] = conv_df['apsim_max_matched_lai'].round(2)
                conv_df['apsim_max_all_lai'] = conv_df['apsim_max_all_lai'].round(2)
                conv_df['apsim_matched_maxlai_std'] = conv_df['apsim_matched_maxlai_std'].round(2)
                conv_df['apsim_all_maxlai_std'] = conv_df['apsim_all_maxlai_std'].round(2)
                conv_df['apsim_matched_std_yield_estimate_kg_ha'] = conv_df['apsim_matched_std_yield_estimate_kg_ha'].astype(int)
                conv_df['apsim_all_std_yield_estimate_kg_ha'] = conv_df['apsim_all_std_yield_estimate_kg_ha'].astype(int)
<<<<<<< HEAD
=======

>>>>>>> c095ce98
                conv_df['region'] = region_name                                                                                                                
            else:
                conv_df = pd.DataFrame()  # Empty DataFrame as a fallback
                logger.warning(f"Conversion factor CSV file not found for region: {region_name}")

            # Merge the DataFrames
            if not yield_df.empty or not conv_df.empty:
                combined_df = pd.merge(yield_df, conv_df, on='region', how='outer')
                all_yields.append(combined_df)
                
                if not all_yields:
                    logger.error("No yield estimate CSV files found in any region.")
                    return None
    
    aggregated_yields = pd.concat(all_yields, ignore_index=True)
    
    # Move 'region' to be the first column and sort alphabetically
    columns = ['region'] + [col for col in aggregated_yields.columns if col != 'region']
    aggregated_yields = aggregated_yields[columns].sort_values('region').reset_index(drop=True)
    
    return aggregated_yields

@click.command()
@click.option('--yield_dir', required=True, type=click.Path(exists=True), help='Path to the yield directory (e.g., year, timepoint) containing region subdirectories.')
@click.option('--output_csv', required=True, type=click.Path(), help='Path to save the aggregated yield estimates CSV.')
@click.option('--verbose', is_flag=True, help='Enable verbose logging.')
def cli(yield_dir, output_csv, verbose):
    """Aggregate yield estimates from multiple regions within a directory."""
    if verbose:
        logger.setLevel('INFO')
    else:
        logger.setLevel('WARNING')

    logger.info(f"Processing directory: {yield_dir}")
    aggregated_yields = aggregate_yields(yield_dir)
    
    if aggregated_yields is not None:
        aggregated_yields.to_csv(output_csv, index=False)
        logger.info(f"Aggregated yield estimates saved to: {output_csv}")
    else:
        logger.error("Failed to aggregate yield estimates.")

if __name__ == '__main__':
    cli()
<|MERGE_RESOLUTION|>--- conflicted
+++ resolved
@@ -32,11 +32,8 @@
             
             if yield_estimate_csv_path.exists():
                 yield_df = pd.read_csv(yield_estimate_csv_path)
-<<<<<<< HEAD
                 yield_df['total_yield_production_kg'] = yield_df['total_yield_production_kg'].astype(int)
                 yield_df['total_area_ha'] = yield_df['total_area_ha'].round(2)
-=======
->>>>>>> c095ce98
                 yield_df['region'] = region_name
             else:
                 yield_df = pd.DataFrame()  # Empty DataFrame as a fallback
@@ -46,28 +43,18 @@
                 conv_df = pd.read_csv(conv_factor_csv_path)
                 conv_df = conv_df[['max_rs_lai', 
                                    'max_rs_lai_date', 
-<<<<<<< HEAD
-=======
-                                   'apsim_mean_yield_estimate_kg_ha', 
->>>>>>> c095ce98
                                    'apsim_max_matched_lai', 
                                    'apsim_max_matched_lai_date', 
                                    'apsim_max_all_lai', 
                                    'apsim_max_all_lai_date',
-<<<<<<< HEAD
                                    'apsim_mean_yield_estimate_kg_ha', 
-=======
->>>>>>> c095ce98
                                    'apsim_matched_std_yield_estimate_kg_ha',
                                    'apsim_all_std_yield_estimate_kg_ha',
                                    'apsim_matched_maxlai_std',
                                    'apsim_all_maxlai_std',
                                    ]]
-<<<<<<< HEAD
-=======
 
                 conv_df = conv_df.fillna(-1)
->>>>>>> c095ce98
                 
                 conv_df['max_rs_lai'] = conv_df['max_rs_lai'].round(2)
                 conv_df['apsim_mean_yield_estimate_kg_ha'] = conv_df['apsim_mean_yield_estimate_kg_ha'].astype(int)
@@ -77,10 +64,6 @@
                 conv_df['apsim_all_maxlai_std'] = conv_df['apsim_all_maxlai_std'].round(2)
                 conv_df['apsim_matched_std_yield_estimate_kg_ha'] = conv_df['apsim_matched_std_yield_estimate_kg_ha'].astype(int)
                 conv_df['apsim_all_std_yield_estimate_kg_ha'] = conv_df['apsim_all_std_yield_estimate_kg_ha'].astype(int)
-<<<<<<< HEAD
-=======
-
->>>>>>> c095ce98
                 conv_df['region'] = region_name                                                                                                                
             else:
                 conv_df = pd.DataFrame()  # Empty DataFrame as a fallback
