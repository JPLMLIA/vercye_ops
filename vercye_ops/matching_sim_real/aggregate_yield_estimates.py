--- conflicted
+++ resolved
@@ -41,30 +41,6 @@
                 conv_df = pd.read_csv(conv_factor_csv_path)
                 conv_df = conv_df[['max_rs_lai', 
                                    'max_rs_lai_date', 
-<<<<<<< HEAD
-                                   'apsim_mean_yield_estimate', 
-                                   'max_matched_sim_lai', 
-                                   'max_matched_sim_lai_date', 
-                                   'max_total_sim_lai', 
-                                   'max_total_sim_lai_date',
-                                   'apsim_matched_std_yield_estimate',
-                                   'apsim_total_std_yield_estimate',
-                                   'apsim_matched_maxlai_std',
-                                   'apsim_total_maxlai_std',
-                                   ]]
-                
-                conv_df['max_rs_lai'] = conv_df['max_rs_lai'].round(2)
-                conv_df['apsim_mean_yield_estimate'] = conv_df['apsim_mean_yield_estimate'].astype(int)
-                conv_df['max_matched_sim_lai'] = conv_df['max_matched_sim_lai'].round(2)
-                conv_df['max_total_sim_lai'] = conv_df['max_total_sim_lai'].round(2)
-                conv_df['apsim_matched_maxlai_std'] = conv_df['apsim_matched_maxlai_std'].round(2)
-                conv_df['apsim_total_maxlai_std'] = conv_df['apsim_total_maxlai_std'].round(2)
-                conv_df['apsim_matched_std_yield_estimate'] = conv_df['apsim_matched_std_yield_estimate'].astype(int)
-                conv_df['apsim_total_std_yield_estimate'] = conv_df['apsim_total_std_yield_estimate'].astype(int)
-
-                conv_df.rename(columns={'apsim_matched_std_yield_estimate': 'apsim_matched_std_yield_estimate_kg_ha',
-                                        'apsim_total_std_yield_estimate': 'apsim_total_std_yield_estimate_kg_ha',}, inplace=True)
-=======
                                    'apsim_mean_yield_estimate_kg_ha', 
                                    'apsim_max_matched_lai', 
                                    'apsim_max_matched_lai_date', 
@@ -87,7 +63,6 @@
                 conv_df['apsim_matched_std_yield_estimate_kg_ha'] = conv_df['apsim_matched_std_yield_estimate_kg_ha'].astype(int)
                 conv_df['apsim_all_std_yield_estimate_kg_ha'] = conv_df['apsim_all_std_yield_estimate_kg_ha'].astype(int)
 
->>>>>>> ea234067
                 conv_df['region'] = region_name                                                                                                                
             else:
                 conv_df = pd.DataFrame()  # Empty DataFrame as a fallback
