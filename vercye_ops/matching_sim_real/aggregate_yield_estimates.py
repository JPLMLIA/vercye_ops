--- conflicted
+++ resolved
@@ -139,15 +139,9 @@
 @click.option('--yield_dir', required=True, type=click.Path(exists=True), help='Path to the yield directory (e.g., year, timepoint) containing region subdirectories.')
 @click.option('--output_csv', required=True, type=click.Path(), help='Path to save the aggregated yield estimates CSV.')
 @click.option('--columns_to_keep', required=False, default=None, type=str, help='Comma-separated list of geojsons-columns to keep in the output CSV. If not provided, no additional columns from the geojsons will be kept.')
-<<<<<<< HEAD
-@click.option('--chirps_path', required=False, type=click.Path(exists=True), default=None, help='Path to the CHIRPS Parquet file for precipitation data. Used to identify if fallback or chirps was used for precipitation.')
-@click.option('--verbose', is_flag=True, help='Enable verbose logging.')
-def cli(yield_dir, output_csv, columns_to_keep, chirps_path, verbose):
-=======
 @click.option('--chirps_file', required=False, type=click.Path(exists=True), default=None, help='Path to the CHIRPS Parquet file for precipitation data. Used to identify if fallback or chirps was used for precipitation.')
 @click.option('--verbose', is_flag=True, help='Enable verbose logging.')
 def cli(yield_dir, output_csv, columns_to_keep, chirps_file, verbose):
->>>>>>> b3a91b77
     """Aggregate yield estimates from multiple regions within a directory."""
     if verbose:
         logger.setLevel('INFO')
@@ -155,11 +149,7 @@
         logger.setLevel('WARNING')
 
     logger.info(f"Processing directory: {yield_dir}")
-<<<<<<< HEAD
-    aggregated_yields = aggregate_yields(yield_dir, columns_to_keep, chirps_path)
-=======
     aggregated_yields = aggregate_yields(yield_dir, columns_to_keep, chirps_file)
->>>>>>> b3a91b77
     
     if aggregated_yields is not None:
         aggregated_yields.to_csv(output_csv, index=False)
