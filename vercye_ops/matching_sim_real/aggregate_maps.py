import logging
import os
import os.path as op

import click
import geopandas as gpd
import numpy as np
import pandas as pd
import rasterio as rio
from rasterio.merge import merge

from vercye_ops.utils.init_logger import get_logger

logger = get_logger()

def get_file_path(base_dir, region_name, file_suffix):
    """
    Generate a file path for a specific region and suffix.

    Parameters
    ----------
    base_dir : str
        Base directory containing region subdirectories.
    region_name : str
        Name of the region.
    file_suffix : str
        File suffix, e.g., '_LAI_MAX.tif'.

    Returns
    -------
    str
        Full path to the file.
    """
    return op.join(base_dir, region_name, f'{region_name}{file_suffix}')

def validate_consistency_across_products(file_groups):
    """
    Validate that CRS and resolution are consistent across different product groups.

    Parameters
    ----------
    file_groups : dict
        Dictionary where keys are product labels (e.g., 'yield', 'LAI', 'cropmask') and
        values are lists of file paths for each product.

    Raises
    ------
    ValueError
        If CRS or resolution is inconsistent across products or files.
    """
    logger.info('Validating consistency across products...')

    reference_crs = None
    reference_res = None

    for label, file_paths in file_groups.items():
        logger.info(f'Validating {label} TIF files...')

        with rio.open(file_paths[0]) as first_ds:
            product_crs = first_ds.crs
            product_res = first_ds.transform[0]

            if reference_crs is None:
                reference_crs = product_crs
                reference_res = product_res
            else:
                if product_crs != reference_crs:
                    raise ValueError(f'CRS mismatch detected in {label} TIF files: {product_crs} vs {reference_crs}')
                if product_res != reference_res:
                    raise ValueError(f'Resolution mismatch detected in {label} TIF files: {product_res} vs {reference_res}')

        for file_path in file_paths:
            with rio.open(file_path) as ds:
                if ds.crs != product_crs:
                    raise ValueError(f'CRS mismatch within {label} TIF files: {file_path}')
                if ds.transform[0] != product_res:
                    raise ValueError(f'Resolution mismatch within {label} TIF files: {file_path}')

    logger.info("All products validated successfully.")

def merge_tifs(tif_files, label):
    """
    Merge multiple TIF files into a single array and profile.

    Parameters
    ----------
    tif_files : list of str
        List of file paths to TIF files.

    Returns
    -------
    tuple
        Merged array and updated profile.
    """
    logger.info(f'Merging {label} TIF files...')
    datasets = [rio.open(tif) for tif in tif_files]

    if len(datasets) == 0:
        raise ValueError(f'No datasets to merge for {label}')

    merged_array, merged_transform = merge(datasets)

    band_names = [f'{label}_{datasets[0].descriptions[i]}' if datasets[0].descriptions[i] else f'{label}_Band_{i+1}' for i in range(datasets[0].count)]
    profile = datasets[0].profile.copy()
    profile.update(
        driver='GTiff',
        height=merged_array.shape[1],
        width=merged_array.shape[2],
        transform=merged_transform,
        count=0,  # Keep as 0 for now
        compress='lzw'
    )

    for ds in datasets:
        ds.close()

    return {
        'array': merged_array,
        'band_names': band_names, 
        'profile': profile
    }

def save_aggregated_map(output_path, map, band_names, profile):
    """
    Save the merged arrays as a multi-band GeoTIFF.

    Parameters
    ----------
    output_path : str
        Path to save the output file.
    arrays : list of ndarray
        List of arrays to save as bands.
    profile : dict
        Raster profile.
    """
    profile.update(count=map.shape[0])

    with rio.open(output_path, 'w', **profile) as dst:
        for i in range(map.shape[0]):
            band_idx = i + 1
            dst.write(map[i, :, :], band_idx)  # Write each band individually
            dst.set_band_description(band_idx, band_names[i])

    logger.info(f'Aggregated map saved to: {output_path}')


def merge_shapefiles(shapefile_paths, region_names):
    """
    Merge multiple shapefiles into a single GeoDataFrame.

    Parameters
    ----------
    shapefile_paths : list of str
        List of file paths to shapefiles.

    region_names: list of str
        List of the names of the regions for each shapefile.

    Returns
    -------
    GeoDataFrame
        Merged GeoDataFrame.
    """
    logger.info('Merging shapefiles...')
    gdfs = [gpd.read_file(shp) for shp in shapefile_paths]

<<<<<<< HEAD
    # Temporary fix for unmerged code. In the future 'cleaned_region_name' should be attribute in geojson
    for gdf, region_name in zip(gdfs, region_names):
        gdf['cleaned_region_name'] = str(region_name)

=======
>>>>>>> a6343df0
    merged_gdf = gpd.GeoDataFrame(pd.concat(gdfs, ignore_index=True), crs=gdfs[0].crs)

    return merged_gdf


def is_valid_region_dir(base_dir, region_name):
    if not op.isdir(op.join(base_dir, region_name)):
        return False
    
    for suffix in ['_yield_map.tif', '_LAI_MAX.tif', '_cropmask_constrained.tif', '.geojson']:
        if not op.exists(get_file_path(base_dir, region_name, suffix)):
            return False
        
    return True


@click.command()
@click.option('--roi_base_dir', required=True, type=click.Path(exists=True), help='Path to the directory containing region subdirectories.')
@click.option('--yield_estimates_fpath', required=True, type=click.Path(), help='Path to the CSV containing the yield estimates per region.')
@click.option('--val_fpath', required=False, type=click.Path(), help='Path to the csv containing the validation data per region.', default=None)
@click.option('--output_lai_tif_fpath', required=False, type=click.Path(), help='Path to save the aggregated lai GeoTIFF.')
@click.option('--output_yield_tif_fpath', required=False, type=click.Path(), help='Path to save the aggregated simulated yield GeoTIFF.')
@click.option('--output_cropmask_tif_fpath', required=False, type=click.Path(), help='Path to save the aggregated cropmask GeoTIFF.')
@click.option('--output_shapefile_fpath', required=False, type=click.Path(), help='Path to save the aggregated GeoJsons.')
def cli(roi_base_dir, yield_estimates_fpath, val_fpath, output_lai_tif_fpath=None, output_yield_tif_fpath=None, output_cropmask_tif_fpath=None, output_shapefile_fpath=None):
    """
    Command-line interface to aggregate maps from regions.

    Parameters
    ----------
    roi_base_dir : str
        Directory containing subdirectories for each region.
    output_fpath : str
        Path to save the aggregated GeoTIFF.
    """
    logger.setLevel(logging.INFO)
    logger.info(f'Starting map aggregation for regions in {roi_base_dir}...')

    output_fpaths = {
        'yield': output_yield_tif_fpath or op.join(roi_base_dir, f'aggregated_yield_map.tif'),
        'LAI': output_lai_tif_fpath or op.join(roi_base_dir, f'aggregated_LAI_MAX.tif'),
        'cropmask': output_cropmask_tif_fpath or op.join(roi_base_dir, f'aggregated_cropmask.tif'),
        'shapefile': output_shapefile_fpath or op.join(roi_base_dir, 'aggregated_region_boundaries.geojson')
    }

    # Only considering directories that contain all required files.
    regions= [d for d in os.listdir(roi_base_dir) if is_valid_region_dir(roi_base_dir, d)]

    yield_files = [get_file_path(roi_base_dir, region, '_yield_map.tif') for region in regions]
    lai_files = [get_file_path(roi_base_dir, region, '_LAI_MAX.tif') for region in regions]
    cropmask_files = [get_file_path(roi_base_dir, region, '_cropmask_constrained.tif') for region in regions]

    file_groups = {
        'yield': yield_files,
        'LAI': lai_files,
        'cropmask': cropmask_files
    }

    # Validate CRS and resolution consistency across products
    # Currently checking that all products have same CRS and Res but can also loosen this constraint if required
    validate_consistency_across_products(file_groups)

    # Merge TIF files and save aggregated map
    logger.info('Merging TIF files...')

    for label, file_group in file_groups.items():
        result = merge_tifs(file_group, label)
        save_aggregated_map(output_fpaths[label], result['array'], result['band_names'], result['profile'])
    
    # Merge shapefiles and save
    merged_gdf = merge_shapefiles([get_file_path(roi_base_dir, region, '.geojson') for region in regions], regions)

    yield_estimates = pd.read_csv(yield_estimates_fpath)
    yield_estimates['region'] = yield_estimates['region'].astype(str)
    
    yield_estimates.rename(columns={'mean_yield_kg_ha': 'estimated_mean_yield_kg_ha',
                                    'total_yield_production_kg': 'estimated_yield_kg',
                                    'median_yield_kg_ha': 'estimated_median_yield_kg_ha'}, inplace=True)
    merged_gdf = merged_gdf.merge(yield_estimates[['estimated_mean_yield_kg_ha', 'estimated_median_yield_kg_ha', 'estimated_yield_kg', 'region']], left_on='cleaned_region_name', right_on='region')

    if val_fpath:
        val_data = pd.read_csv(val_fpath)
<<<<<<< HEAD
        val_data['region'] = val_data['region'].astype(str)
        merged_gdf = merged_gdf.merge(val_data, left_on='cleaned_region_name', right_on='region')
=======
        merged_gdf = merged_gdf.merge(val_data, left_on='cleaned_region_name_vercye', right_on='region')
>>>>>>> a6343df0

    merged_gdf.to_file(output_fpaths['shapefile'], driver='GeoJSON')

    logger.info('Aggregation complete.')

if __name__ == '__main__':
    cli()<|MERGE_RESOLUTION|>--- conflicted
+++ resolved
@@ -164,13 +164,6 @@
     logger.info('Merging shapefiles...')
     gdfs = [gpd.read_file(shp) for shp in shapefile_paths]
 
-<<<<<<< HEAD
-    # Temporary fix for unmerged code. In the future 'cleaned_region_name' should be attribute in geojson
-    for gdf, region_name in zip(gdfs, region_names):
-        gdf['cleaned_region_name'] = str(region_name)
-
-=======
->>>>>>> a6343df0
     merged_gdf = gpd.GeoDataFrame(pd.concat(gdfs, ignore_index=True), crs=gdfs[0].crs)
 
     return merged_gdf
@@ -253,12 +246,8 @@
 
     if val_fpath:
         val_data = pd.read_csv(val_fpath)
-<<<<<<< HEAD
         val_data['region'] = val_data['region'].astype(str)
-        merged_gdf = merged_gdf.merge(val_data, left_on='cleaned_region_name', right_on='region')
-=======
         merged_gdf = merged_gdf.merge(val_data, left_on='cleaned_region_name_vercye', right_on='region')
->>>>>>> a6343df0
 
     merged_gdf.to_file(output_fpaths['shapefile'], driver='GeoJSON')
 
