--- conflicted
+++ resolved
@@ -4,13 +4,11 @@
 import click
 import geopandas as gpd
 import matplotlib.colors as mcolors
-import matplotlib.patheffects as pe
 import matplotlib.pyplot as plt
 import numpy as np
 import pandas as pd
 import rasterio
 from matplotlib.colors import Normalize
-from PIL import Image
 from xhtml2pdf import pisa
 
 from vercye_ops.utils.init_logger import get_logger
@@ -95,11 +93,7 @@
             <div class="evaluation-container">
                 <div class="evaluation-text">
                     <h4>Evaluation Metrics</h4>
-<<<<<<< HEAD
-                    <p>Note: The evaluation metrics are only computed for those regions where ground truth (reference) data is available (See table below)<br>
-=======
                     <p>Note: The evaluation metrics are only computed for those regions where ground truth (reference) data is available (See table below).<br>
->>>>>>> 97a3ac3c
                     <strong>Number of Regions Evaluated:</strong> {evaluation_results['n_regions'].iloc[0]}</br>
                     <strong>Mean Error:</strong> {int(evaluation_results['mean_err_kg_ha'].iloc[0])} kg/ha</br>
                     <strong>Median Error:</strong> {int(evaluation_results['median_err_kg_ha'].iloc[0])} kg/ha</br>
