--- conflicted
+++ resolved
@@ -125,44 +125,12 @@
         --verbose > {log}
         """
 
-<<<<<<< HEAD
-'''
-=======
->>>>>>> ea234067
 # Rule to run the APSIM executable (via local executable) on .apsimx files
 rule execute_simulations:
     input:
         op.join(config['sim_study_head_dir'], '{year}', '{timepoint}', '{region}', '{region}.apsimx'),
     params:
         head_dir = config['sim_study_head_dir'],
-<<<<<<< HEAD
-        executable_fpath = config['apsim_execution']['local']['executable_fpath'],
-        n_jobs = config['apsim_execution']['local']['n_jobs']
-    log:
-        'logs_execute_simulation/{year}_{timepoint}_{region}.log',
-    output:
-        db_file = op.join(config['sim_study_head_dir'], '{year}', '{timepoint}', '{region}', '{region}.db')
-    retries: 2
-    benchmark:
-        "benchmarks/execute_simulations_{year}_{timepoint}_{region}.txt"
-    shell:
-        """
-        {params.executable_fpath} \
-        {input} \
-        --cpu-count {params.n_jobs} \
-        --verbose > {log}
-        """
-'''
-
-# Rule to run the APSIM executable (via docker) on .apsimx files
-rule execute_simulations:
-    input:
-        op.join(config['sim_study_head_dir'], '{year}', '{timepoint}', '{region}', '{region}.apsimx'),
-    params:
-        head_dir = config['sim_study_head_dir'],
-        docker_image = config['apsim_execution']['docker']['image'],
-        docker_platform = config['apsim_execution']['docker']['platform'],
-=======
         use_docker =  config['apsim_execution']['use_docker'],
         execution_command = lambda wildcards, input: build_apsim_execution_command(
             config['sim_study_head_dir'],
@@ -172,7 +140,6 @@
             config['apsim_execution']['local']['executable_fpath'],
             config['apsim_execution']['local']['n_jobs'],
             input)
->>>>>>> ea234067
     log:
         'logs_execute_simulation/{year}_{timepoint}_{region}.log',
     output:
@@ -186,19 +153,8 @@
         "benchmarks/execute_simulations_{year}_{timepoint}_{region}.txt"
     shell:
         """
-<<<<<<< HEAD
-        docker run -i --rm --platform={params.docker_platform} \
-        -v "{params.head_dir}:{params.head_dir}" \
-        -u $(id -u ${{USER}}):$(id -g ${{USER}}) \
-        {params.docker_image} \
-        {input} \
-        --verbose > {log}
-        """
-
-=======
         {params.execution_command} --verbose > {log}
         """
->>>>>>> ea234067
 
 #######################################
 # S2/LAI portion of Snakemake pipeline
