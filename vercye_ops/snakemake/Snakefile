--- conflicted
+++ resolved
@@ -352,10 +352,9 @@
         --output_shapefile_fpath {output.aggregated_shapefile} > {log}
         """
 
-<<<<<<< HEAD
 rule evaluate_yield_estimates:
     input:
-        aggregated_yield_estimates = op.join(config['sim_study_head_dir'], '{year}', '{timepoint}', 'aggregated_yield_estimates.csv'),
+        aggregated_yield_estimates = op.join(config['sim_study_head_dir'], '{year}', '{timepoint}', 'aggregated_yield_estimates_{}_{}_{}_{}.csv'.format(Path(config['sim_study_head_dir']).name, config['roi_name'], '{year}', '{timepoint}')),
         validation_fpath = config['validation_csv_fpath']
     params:
         executable_fpath = config['scripts']['evaluate_yield_estimates'],
@@ -374,27 +373,17 @@
 rule generate_final_report:
     input:
         region_geojsons = expand(op.join(config['sim_study_head_dir'], '{{year}}', '{{timepoint}}', '{region}', '{region}.geojson'), region=config['regions']),
-        aggregated_yield_estimates = op.join(config['sim_study_head_dir'], '{year}', '{timepoint}', 'aggregated_yield_estimates.csv'),
-        aggregated_maps =  op.join(config['sim_study_head_dir'], '{year}', '{timepoint}', 'aggregated_yield_map.tif'),
-        evaluation_results = op.join(config['sim_study_head_dir'], '{year}', '{timepoint}', 'evaluation.csv') if config['validation_csv_fpath'] else [],
-=======
-rule generate_final_report:
-    input:
-        region_geojsons = expand(op.join(config['sim_study_head_dir'], '{{year}}', '{{timepoint}}', '{region}', '{region}.geojson'), region=config['regions']),
         aggregated_yield_estimates = op.join(config['sim_study_head_dir'], '{year}', '{timepoint}', 'aggregated_yield_estimates_{}_{}_{}_{}.csv'.format(Path(config['sim_study_head_dir']).name, config['roi_name'], '{year}', '{timepoint}')),
         aggregated_yield_map =  op.join(config['sim_study_head_dir'], '{year}', '{timepoint}', 'aggregated_yield_map_{}_{}_{}_{}.tif'.format(Path(config['sim_study_head_dir']).name, config['roi_name'], '{year}', '{timepoint}')),
->>>>>>> 873d0078
+        evaluation_results = op.join(config['sim_study_head_dir'], '{year}', '{timepoint}', 'evaluation.csv') if config['validation_csv_fpath'] else [],
     params:
         executable_fpath = config['scripts']['generate_final_report'],
         regions_dir = op.join(config['sim_study_head_dir'], '{year}', '{timepoint}'),
         start_date = lambda wildcards: config['apsim_params'][int(wildcards.year)][wildcards.timepoint]['sim_start_date'],
         end_date = lambda wildcards: config['apsim_params'][int(wildcards.year)][wildcards.timepoint]['sim_end_date'],
-<<<<<<< HEAD
         evaluation_results_cmd = lambda _, input: f'--evaluation_results_path {input.evaluation_results}' if input.evaluation_results else '',
         validation_cmd = f'--val_fpath {config["validation_csv_fpath"]}' if config['validation_csv_fpath'] else '',
-=======
         roi_name = config['roi_name'],
->>>>>>> 873d0078
     log:
         'logs_generate_final_report/{year}_{timepoint}.log'
     output:
@@ -409,14 +398,10 @@
         --out_fpath {output.report_fpath} \
         --start_date {params.start_date} \
         --end_date {params.end_date} \
-<<<<<<< HEAD
-        --aggregated_yield_map_path {input.aggregated_maps} \
+        --aggregated_yield_map_path {input.aggregated_yield_map} \
+        --aggregated_yield_estimates_path {input.aggregated_yield_estimates} \
         {params.evaluation_results_cmd} \
         {params.validation_cmd} \
-=======
-        --aggregated_yield_map_path {input.aggregated_yield_map} \
-        --aggregated_yield_estimates_path {input.aggregated_yield_estimates} \
         --roi_name {params.roi_name} \
->>>>>>> 873d0078
         --verbose > {log}
         """