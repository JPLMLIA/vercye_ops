--- conflicted
+++ resolved
@@ -17,17 +17,10 @@
         #converted_lai_map = expand(op.join(config['sim_study_head_dir'], '{year}', '{timepoint}', '{region}', '{region}_yield_map.tif'), year=config['years'], region=config['regions'], timepoint=config['timepoints']),
         #sim_match_report_logs = expand('logs_match_sim_real_quicklook/{year}_{timepoint}_{region}.log', year=config['years'], region=config['regions'], timepoint=config['timepoints']),
         #total_yield_csv = expand(op.join(config['sim_study_head_dir'], '{year}', '{timepoint}', '{region}', '{region}_converted_map_yield_estimate.csv'), year=config['years'], region=config['regions'], timepoint=config['timepoints']),
-<<<<<<< HEAD
-        aggregated_yield_estimates = expand(op.join(config['sim_study_head_dir'], '{year}', '{timepoint}', 'aggregated_yield_estimates_{}_{}_{}_{}.csv'.format(Path(config['sim_study_head_dir']).name, config['roi_name'], '{year}', '{timepoint}')), year=config['years'], timepoint=config['timepoints']),
-        aggregated_yield_map = expand(op.join(config['sim_study_head_dir'], '{year}', '{timepoint}', 'aggregated_yield_map_{}_{}_{}_{}.tif'.format(Path(config['sim_study_head_dir']).name, config['roi_name'], '{year}', '{timepoint}')), year=config['years'], timepoint=config['timepoints']),
-        final_report = expand(op.join(config['sim_study_head_dir'], '{year}', '{timepoint}', 'final_report_{}_{}_{}_{}.pdf'.format(Path(config['sim_study_head_dir']).name, config['roi_name'], '{year}', '{timepoint}')), year=config['years'], timepoint=config['timepoints']),
-        # met_stats = expand(op.join(config['sim_study_head_dir'], '{year}', '{timepoint}', 'aggregated_met_stats_{}_{}_{}_{}.pdf'.format(Path(config['sim_study_head_dir']).name, config['roi_name'], '{year}', '{timepoint}')), year=config['years'], timepoint=config['timepoints']),
-=======
         aggregated_yield_estimates = expand(op.join(config['sim_study_head_dir'], '{year}', '{timepoint}', 'aggregated_yield_estimates_{}_{}_{}.csv'.format(sanitize_filename(config['study_id']), '{year}', '{timepoint}')), year=config['years'], timepoint=config['timepoints']),
         aggregated_yield_map = expand(op.join(config['sim_study_head_dir'], '{year}', '{timepoint}', 'aggregated_yield_map_{}_{}_{}.tif'.format(sanitize_filename(config['study_id']), '{year}', '{timepoint}')), year=config['years'], timepoint=config['timepoints']),
         final_report = expand(op.join(config['sim_study_head_dir'], '{year}', '{timepoint}', 'final_report_{}_{}_{}.pdf'.format(sanitize_filename(config['study_id']), '{year}', '{timepoint}')), year=config['years'], timepoint=config['timepoints']),
         met_stats = expand(op.join(config['sim_study_head_dir'], '{year}', '{timepoint}', 'aggregated_met_stats_{}_{}_{}.pdf'.format(sanitize_filename(config['study_id']), '{year}', '{timepoint}')), year=config['years'], timepoint=config['timepoints']),
->>>>>>> 6041b39d
 
 
 #######################################
@@ -469,11 +462,7 @@
 
 rule evaluate_yield_estimates:
     input:
-<<<<<<< HEAD
-        aggregated_yield_estimates = op.join(config['sim_study_head_dir'], '{year}', '{timepoint}', 'aggregated_yield_estimates_{}_{}_{}_{}.csv'.format(Path(config['sim_study_head_dir']).name, config['roi_name'], '{year}', '{timepoint}')),
-=======
         aggregated_yield_estimates = op.join(config['sim_study_head_dir'], '{year}', '{timepoint}', 'aggregated_yield_estimates_{}_{}_{}.csv'.format(sanitize_filename(config['study_id']), '{year}', '{timepoint}')),
->>>>>>> 6041b39d
         validation_fpath = op.join(config['sim_study_head_dir'], '{year}', 'groundtruth.csv')
     params:
         executable_fpath = config['scripts']['evaluate_yield_estimates'],
@@ -504,11 +493,7 @@
         end_date = lambda wildcards: config['apsim_params']['time_bounds'][int(wildcards.year)][wildcards.timepoint]['sim_end_date'],
         evaluation_results_cmd = lambda _, input: f'--evaluation_results_path {input.evaluation_results}' if input.evaluation_results else '',
         validation_cmd = lambda wildcards, input: f"--val_fpath {op.join(config['sim_study_head_dir'], wildcards.year, 'groundtruth.csv')}" if input.evaluation_results else '',
-<<<<<<< HEAD
-        roi_name = config['roi_name'],
-=======
-        roi_name = sanitize_filename(config['study_id']),
->>>>>>> 6041b39d
+        study_id = sanitize_filename(config['study_id']),
         crop_name = config['lai_params']['crop_name']
     log:
         'logs_generate_final_report/{year}_{timepoint}.log'
@@ -528,7 +513,7 @@
         --aggregated_yield_estimates_path {input.aggregated_yield_estimates} \
         {params.evaluation_results_cmd} \
         {params.validation_cmd} \
-        --roi_name {params.roi_name} \
+        --roi_name {params.study_id} \
         --crop_name {params.crop_name} \
         --verbose > {log}
         """