--- conflicted
+++ resolved
@@ -131,17 +131,12 @@
     log:
         'logs_execute_simulation/{year}_{timepoint}_{region}.log',
     output:
-<<<<<<< HEAD
-        db_file = op.join(config['sim_study_head_dir'], '{year}', '{timepoint}', '{region}', '{region}.db')
-    retries: 2 if not config['apsim_execution']['use_docker'] else 5  # Docker image has habit of failing sometimes
-=======
         db_file = (
             op.join(config['sim_study_head_dir'], '{year}', '{timepoint}', '{region}', '{region}.db')
             if config['keep_apsim_db_files']
             else temp(op.join(config['sim_study_head_dir'], '{year}', '{timepoint}', '{region}', '{region}.db'))
         )
-    retries: 2
->>>>>>> 2faa5a5f
+    retries: 2 if not config['apsim_execution']['use_docker'] else 5  # Docker image has habit of failing sometimes
     benchmark:
         "benchmarks/execute_simulations_{year}_{timepoint}_{region}.txt"
     shell:
@@ -149,40 +144,6 @@
         {params.execution_command} --verbose > {log}
         """
 
-<<<<<<< HEAD
-=======
-# Rule to run the APSIM executable (via docker) on .apsimx files
-'''
-rule execute_simulations:
-    input:
-        op.join(config['sim_study_head_dir'], '{year}', '{timepoint}', '{region}', '{region}.apsimx'),
-    params:
-        head_dir = config['sim_study_head_dir'],
-        docker_image = config['apsim_execution']['docker']['image'],
-        docker_platform = config['apsim_execution']['docker']['platform'],
-    log:
-        'logs_execute_simulation/{year}_{timepoint}_{region}.log',
-    output:
-        db_file = (
-            op.join(config['sim_study_head_dir'], '{year}', '{timepoint}', '{region}', '{region}.db')
-            if config['keep_apsim_db_files']
-            else temp(op.join(config['sim_study_head_dir'], '{year}', '{timepoint}', '{region}', '{region}.db'))
-        )
-    retries: 5  # Docker image has habit of failing sometimes 
-    benchmark:
-        "benchmarks/execute_simulations_{year}_{timepoint}_{region}.txt"
-    shell:
-        """
-        docker run -i --rm --platform={params.docker_platform} \
-        -v "{params.head_dir}:{params.head_dir}" \
-        -u $(id -u ${{USER}}):$(id -g ${{USER}}) \
-        {params.docker_image} \
-        {input} \
-        --verbose > {log}
-        """
-'''
-
->>>>>>> 2faa5a5f
 #######################################
 # S2/LAI portion of Snakemake pipeline
 
