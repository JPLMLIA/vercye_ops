# type: ignore  # Prevent issues with auto-linting snakefiles
"""This snakefile generates and executes .apsimx simulations given geojson regions and some simulation parameters"""

import os.path as op
from pathlib import Path
from pathvalidate import sanitize_filename
import glob
from types import SimpleNamespace


from snakefile_helpers import build_apsim_execution_command, get_evaluation_results_path_func, get_multiyear_evaluation_results_path_func, get_required_yield_report_suffix, get_met_max_range, get_lai_date_range
from generate_aggregated_final_report import create_final_report

#######################################
# Helper functions to facilitate checkpointing

def get_valid_regions(wildcards):
    """Get list of valid regions after checkpoint completion"""
    # Forces dependency on the checkpoint
    checkpoints.all_regions_validated.get(**wildcards)
    
    base_dir = op.join(config['sim_study_head_dir'], wildcards.year, wildcards.timepoint)
    valid_flags = glob.glob(os.path.join(base_dir, "*", "*_VALID"))
    regions = []
    for vf in valid_flags:
        with open(vf, 'r') as f:
            content = f.read().strip()
        if content == "valid":
            vf_name = Path(vf).name
            region = vf_name[:-len("_VALID")]
            regions.append(region)

    # only return regions that are in the config
    regions = list(set(regions) & set(config['regions']))

    return regions

def get_all_valid_region_outputs(wildcards, suffix):
    valid_regions = get_valid_regions(wildcards)
    return [op.join(config['sim_study_head_dir'], wildcards.year, wildcards.timepoint, region, f"{region}_{suffix}") for region in valid_regions]

#######################################
# Main Snakemake pipeline. Rules to run will be derived from here

rule all:
    params:
        roi_name = sanitize_filename(config['study_id'])
    input:
        valid_cropmasks = expand(op.join(config['sim_study_head_dir'], '{year}', '{timepoint}', '{region}', '{region}_VALID'), year=config['years'], region=config['regions'], timepoint=config['timepoints']),
        sim_match_report_workaround = expand(op.join('logs_expand_sim_match_report_region', '{year}_{timepoint}.log'), year=config['years'], timepoint=config['timepoints']),
        aggregated_yield_estimates = expand(op.join(config['sim_study_head_dir'], '{year}', '{timepoint}', 'agg_yield_estimates_primary_{}_{}_{}.csv'.format(sanitize_filename(config['study_id']), '{year}', '{timepoint}')), year=config['years'], timepoint=config['timepoints']),
        aggregated_yield_map = expand(op.join(config['sim_study_head_dir'], '{year}', '{timepoint}', 'aggregated_yield_map_{}_{}_{}.tif'.format(sanitize_filename(config['study_id']), '{year}', '{timepoint}')), year=config['years'], timepoint=config['timepoints']),
        aggregated_laicurves = expand(op.join(config['sim_study_head_dir'], '{year}', '{timepoint}', 'agg_laicurves_{}_{}_{}.html'.format(sanitize_filename(config['study_id']), '{year}', '{timepoint}')), year=config['years'], timepoint=config['timepoints']),
        final_report = expand(op.join(config['sim_study_head_dir'], '{year}', '{timepoint}', 'final_report_{}_{}_{}.pdf'.format(sanitize_filename(config['study_id']), '{year}', '{timepoint}')), year=config['years'], timepoint=config['timepoints']),
        met_stats = expand(op.join(config['sim_study_head_dir'], '{year}', '{timepoint}', 'aggregated_met_stats_{}_{}_{}.pdf'.format(sanitize_filename(config['study_id']), '{year}', '{timepoint}')), year=config['years'], timepoint=config['timepoints']),
        multiyear_report = op.join(config['sim_study_head_dir'], 'multiyear_summary_{}.html'.format(sanitize_filename(config['study_id']))),

# Workaround to expand outputs for individual regions with checkpointing as expand and wildcards don't work well together
rule expand_sim_match_report_region:
    input:
        sim_match_report_html_fpath = lambda wildcards: expand(get_all_valid_region_outputs(wildcards, suffix=f'yield_report.{get_required_yield_report_suffix(config)}')),
    output:
        'logs_expand_sim_match_report_region/{year}_{timepoint}.log',
    shell:
        """
        touch {output}
        """

#######################################
# APSIM Section of Snakemake pipeline

rule construct_chirps_data:
    priority: 1 # This is a longer running job without dependencies, want to start as early as possible
    input:
        chirps_dir = config['apsim_params']['chirps_dir'],
        geometries = lambda wildcards: expand(op.join(config['sim_study_head_dir'], '{{year}}', '{{timepoint}}', '{region}', '{region}.geojson'), region=get_valid_regions(wildcards)),
    params:
        script_fpath = config['scripts']['construct_chirps_data'],
        precipitation_agg_method = config['apsim_params']['precipitation_agg_method'],
        regions_dir = lambda wildcards: op.join(config['sim_study_head_dir'], wildcards.year, wildcards.timepoint), # We choose a fixed one, since all year/timepoints should contain the same regions.
        start_date = lambda wildcards: config['apsim_params']['time_bounds'][int(wildcards.year)][wildcards.timepoint]['met_start_date'],
        end_date = lambda wildcards: config['apsim_params']['time_bounds'][int(wildcards.year)][wildcards.timepoint]['met_end_date'],
    log:
        'logs_construct_chirps_data/{year}_{timepoint}_chirps.log',
    output:
        csv = temp(op.join(config['sim_study_head_dir'], 'temporary_chirps', '{year}_{timepoint}.parquet')),
    shell:
        """
        python {params.script_fpath} \
        --chirps_dir {input.chirps_dir} \
        --regions_base_dir {params.regions_dir} \
        --aggregation_method {params.precipitation_agg_method} \
        --start_date {params.start_date} \
        --end_date {params.end_date} \
        --output_file {output.csv} > {log}
        """

# Before creating the met.csv files with the data per region and timepoint, we fetch the cache with the NASA Power data for the region and all timepoints.
# This needs to be done to avoid multiple calls to the NASA Power API for the same region, which leads to rate limiting.
# This rule fills the cache with the necessary data for the region by taking the min and max date and avoids multiple processes writing to the same cache file.
rule fill_nasapower_cache:
    priority: 1 # This might be a longer running job without dependencies, want to start as early as possible
    input:
        geometry = op.join(config['sim_study_head_dir'], str(config['years'][0]), str(config['timepoints'][0]), '{region}', '{region}.geojson'),
    params:
        met_start_date = get_met_max_range(config)[0],
        met_end_date = get_met_max_range(config)[1],
        script_fpath_nasapower = config['scripts']['fetch_met_data_nasapower'],
        head_dir = config['sim_study_head_dir'],
        jq_load_statement = 'module load jq' if config['platform'] == 'umd' else '',
        region_name = lambda wildcards: wildcards.region,
        met_agg_method = config['apsim_params']['met_agg_method'],
        np_cache_dir = config['apsim_params']['nasapower_cache_dir'],
    log: 
        'logs_fetch_np_data_cache/{region}.log',
    output:
        temp(op.join(config['sim_study_head_dir'], '{region}_np_cache_filled.txt')),
    resources:
        nasa_power_calls = 1
    retries: 2
    shell:
        """
        {params.jq_load_statement}
        read LON LAT <<< $(cat {input}  | jq -r '.features[].properties.centroid' | awk '{{gsub(/POINT \(/, ""); gsub(/\)/, ""); print $1, $2}}')

        python {params.script_fpath_nasapower} \
        --met_agg_method {params.met_agg_method} \
        --start_date {params.met_start_date} \
        --end_date {params.met_end_date} \
        --variables ALLSKY_SFC_SW_DWN \
        --variables T2M_MAX \
        --variables T2M_MIN \
        --variables T2M \
        --variables PRECTOTCORR \
        --variables WS2M \
        --lon ${{LON}} \
        --lat ${{LAT}} \
        --cache_dir {params.np_cache_dir} \
        --verbose > {log}

        echo "all missing dates fetched" > {output}
        """

# Same as for NASA Power cache filling
rule fill_era5_cache:
    input:
        geometry = op.join(config['sim_study_head_dir'], str(config['years'][0]), str(config['timepoints'][0]), '{region}', '{region}.geojson'),
    params:
        met_start_date = get_met_max_range(config)[0],
        met_end_date = get_met_max_range(config)[1],
        script_fpath_era5 = config['scripts']['fetch_met_data_era5'],
        head_dir = config['sim_study_head_dir'],
        jq_load_statement = 'module load jq' if config['platform'] == 'umd' else '',
        region_name = lambda wildcards: wildcards.region,
        ee_project = config['apsim_params']['ee_project'],
        met_agg_method = config['apsim_params']['met_agg_method'],
        era5_cache_dir = config['apsim_params']['era5_cache_dir'],
        met_source = config['apsim_params']['met_source'].lower(),
    log:
        'logs_fetch_era5_data_cache/{region}.log',
    output:
        temp(op.join(config['sim_study_head_dir'], '{region}_era5_cache_filled.txt')),
    resources:
        era5_calls = 1
    retries: 5 # ERA5 on GEE can be flaky
    shell:
        """
        {params.jq_load_statement}
        read LON LAT <<< $(cat {input}  | jq -r '.features[].properties.centroid' | awk '{{gsub(/POINT \(/, ""); gsub(/\)/, ""); print $1, $2}}')

        POLYGON_PATH=""
        if [ "{params.met_agg_method}" = "mean" ]; then
            POLYGON_PATH="--polygon_path {input.geometry}"
        fi

        python {params.script_fpath_era5} \
        --met_agg_method {params.met_agg_method} \
        $POLYGON_PATH \
        --start_date {params.met_start_date} \
        --end_date {params.met_end_date} \
        --lon ${{LON}} \
        --lat ${{LAT}} \
        --ee_project {params.ee_project} \
        --cache_dir {params.era5_cache_dir} \
        --verbose > {log}

        echo "all missing dates fetched" > {output}
        """

# Rule to fetch weather data either from ERA5 or NASAPower and save as CSV
rule fetch_met_data:
    input:
        geometry = op.join(config['sim_study_head_dir'], '{year}', '{timepoint}', '{region}', '{region}.geojson'),
        np_cached_data = op.join(config['sim_study_head_dir'], '{region}_np_cache_filled.txt') if config['apsim_params']['met_source'].lower() == 'nasapower' else [],
        era5_cached_data = op.join(config['sim_study_head_dir'], '{region}_era5_cache_filled.txt') if config['apsim_params']['met_source'].lower() == 'era5' else [],
    params:
        met_start_date = lambda wildcards: config['apsim_params']['time_bounds'][int(wildcards.year)][wildcards.timepoint]['met_start_date'],
        met_end_date = lambda wildcards: config['apsim_params']['time_bounds'][int(wildcards.year)][wildcards.timepoint]['met_end_date'],
        script_fpath_era5 = config['scripts']['fetch_met_data_era5'],
        script_fpath_nasapower = config['scripts']['fetch_met_data_nasapower'],
        head_dir = config['sim_study_head_dir'],
        jq_load_statement = 'module load jq' if config['platform'] == 'umd' else '',
        region_name = lambda wildcards: wildcards.region,
        ee_project = config['apsim_params']['ee_project'],
        met_agg_method = config['apsim_params']['met_agg_method'],
        era5_cache_dir = config['apsim_params']['era5_cache_dir'],
        np_cache_dir = config['apsim_params']['nasapower_cache_dir'],
        met_source = config['apsim_params']['met_source'].lower(),
        platform = config['platform'],
    log: 
        'logs_fetch_met_data/{year}_{timepoint}_{region}.log',
    output:
        csv = op.join(config['sim_study_head_dir'], '{year}', '{timepoint}', '{region}', '{region}_met.csv'),
    resources:
        era5_calls = 1 if config['apsim_params']['met_source'].lower() == 'era5' else 0,
        nasa_power_calls = 1 if config['apsim_params']['met_source'].lower() == 'nasa_power' else 0,
    retries: 5 if config['apsim_params']['met_source'].lower() == 'era5' else 2,  # ERA5 on GEE can be flaky
    shell:
        """
        # Load geometry centroid
        {params.jq_load_statement}
        read LON LAT <<< $(cat {input.geometry} | jq -r '.features[].properties.centroid' | awk '{{gsub(/POINT \\(/, ""); gsub(/\\)/, ""); print $1, $2}}')

        # Set script and run based on met source
        if [ "{params.met_source}" = "nasa_power" ]; then
            python {params.script_fpath_nasapower} \
            --met_agg_method {params.met_agg_method} \
            --start_date {params.met_start_date} \
            --end_date {params.met_end_date} \
            --variables ALLSKY_SFC_SW_DWN \
            --variables T2M_MAX \
            --variables T2M_MIN \
            --variables T2M \
            --variables PRECTOTCORR \
            --variables WS2M \
            --lon $LON \
            --lat $LAT \
            --output_dir {params.head_dir}/{wildcards.year}/{wildcards.timepoint}/{wildcards.region}/ \
            --cache_dir {params.np_cache_dir} \
            --verbose > {log}
        elif [ "{params.met_source}" = "era5" ]; then
            POLYGON_PATH=""
            if [ "{params.met_agg_method}" = "mean" ]; then
                POLYGON_PATH="--polygon_path {input.geometry}"
            fi
            python {params.script_fpath_era5} \
            --met_agg_method {params.met_agg_method} \
            $POLYGON_PATH \
            --start_date {params.met_start_date} \
            --end_date {params.met_end_date} \
            --lon $LON \
            --lat $LAT \
            --ee_project {params.ee_project} \
            --output_dir {params.head_dir}/{wildcards.year}/{wildcards.timepoint}/{wildcards.region}/ \
            --cache_dir {params.era5_cache_dir} \
            --verbose > {log}
        else
            echo "Invalid met source: {params.met_source}" >&2
            exit 1
        fi
        """

# Rule to generate .met files from weather CSVs
rule construct_plot_met_files:
    input:
        csv = op.join(config['sim_study_head_dir'], '{year}', '{timepoint}', '{region}', '{region}_met.csv'),
        geojson = op.join(config['sim_study_head_dir'], '{year}', '{timepoint}', '{region}', '{region}.geojson'),
        chirps_file = lambda wildcards: op.join(config['sim_study_head_dir'], 'temporary_chirps', '{year}_{timepoint}.parquet') if config['apsim_params']['precipitation_source'].lower() == 'chirps' else [],
    params:
        met_gen_script_fpath = config['scripts']['construct_met_files'],
        met_plot_script_fpath = config['scripts']['plot_met_files'],
        head_dir = config['sim_study_head_dir'],
        sim_end_date = lambda wildcards: config['apsim_params']['time_bounds'][int(wildcards.year)][wildcards.timepoint]['sim_end_date'],
        precipitation_source = config['apsim_params']['precipitation_source'],
        precipitation_agg_method = config['apsim_params']['precipitation_agg_method'],
        fallback_precipitation = config['apsim_params']['fallback_precipitation'],
        jq_load_statement = 'module load jq' if config['platform'] == 'umd' else '',
        chirps_arg = lambda wildcards, input: f"--chirps_file {input.chirps_file}" if input.get("chirps_file") else "",
    log:
        'logs_construct_plot_met_files/{year}_{timepoint}_{region}.log',
    output:
        met_fpath = op.join(config['sim_study_head_dir'], '{year}', '{timepoint}', '{region}', '{region}_weather.met'),
        plot_fpath = op.join(config['sim_study_head_dir'], '{year}', '{timepoint}', '{region}', '{region}_weather_report.html'),
    shell:
        """
        {params.jq_load_statement}
        read LON LAT <<< $(cat {input.geojson}  | jq -r '.features[].properties.centroid' | awk '{{gsub(/POINT \(/, ""); gsub(/\)/, ""); print $1, $2}}')

        python {params.met_gen_script_fpath} \
        --weather_data_fpath {input.csv} \
        --lon ${{LON}} \
        --lat ${{LAT}} \
        --sim_end_date {params.sim_end_date} \
        --precipitation_source {params.precipitation_source} \
        {params.chirps_arg} \
        --fallback_precipitation {params.fallback_precipitation} \
        --output_dir {params.head_dir}/{wildcards.year}/{wildcards.timepoint}/{wildcards.region} \
        --verbose > {log}
        
        python {params.met_plot_script_fpath} \
        --input_fpath {output.met_fpath} \
        --output_fpath {output.plot_fpath} \
        --precipitation_source {params.precipitation_source} \
        --precipitation_agg {params.precipitation_agg_method} \
        {params.chirps_arg} \
        --fallback_precipitation {params.fallback_precipitation} > {log}
        """
        

# Rule to sub in the .met files to a .apsimx simulation template
rule update_apsimx_template:
    input:
        met_fpath = op.join(config['sim_study_head_dir'], '{year}', '{timepoint}', '{region}', '{region}_weather.met'),
        met_plot_fpath = op.join(config['sim_study_head_dir'], '{year}', '{timepoint}', '{region}', '{region}_weather_report.html'),
    params:
        script_fpath = config['scripts']['update_apsimx_template'],
        head_dir = config['sim_study_head_dir'],
        sim_end_date = lambda wildcards: config['apsim_params']['time_bounds'][int(wildcards.year)][wildcards.timepoint]['sim_end_date']
    log:
        'logs_update_apsimx_template/{year}_{timepoint}_{region}.log',
    output:
        apsimx_fpath = op.join(config['sim_study_head_dir'], '{year}', '{timepoint}', '{region}', '{region}.apsimx')
    shell:
        """
        python {params.script_fpath} \
        --apsimx_template_fpath {params.head_dir}/{wildcards.year}/{wildcards.timepoint}/{wildcards.region}/{wildcards.region}_template.apsimx \
        --apsimx_output_fpath {output.apsimx_fpath} \
        --new_met_fpath {input.met_fpath} \
        --verbose > {log}
        """

# Rule to run the APSIM executable either with docker or local executable on .apsimx files
rule execute_simulations:
    input:
        op.join(config['sim_study_head_dir'], '{year}', '{timepoint}', '{region}', '{region}.apsimx'),
    params:
        head_dir = config['sim_study_head_dir'],
        use_docker =  config['apsim_execution']['use_docker'],
        execution_command = lambda wildcards, input: build_apsim_execution_command(
            config['sim_study_head_dir'],
            config['apsim_execution']['use_docker'],
            config['apsim_execution']['docker']['image'],
            config['apsim_execution']['docker']['platform'],
            config['apsim_execution']['local']['executable_fpath'],
            config['apsim_execution']['local']['n_jobs'],
            input)
    log:
        'logs_execute_simulation/{year}_{timepoint}_{region}.log',
    threads: int(config['apsim_execution']['local']['n_jobs'])
    output:
        db_file = (
            op.join(config['sim_study_head_dir'], '{year}', '{timepoint}', '{region}', '{region}.db')
            if config['keep_apsim_db_files']
            else temp(op.join(config['sim_study_head_dir'], '{year}', '{timepoint}', '{region}', '{region}.db'))
        )
    retries: 2 if not config['apsim_execution']['use_docker'] else 5  # Docker image has habit of failing sometimes
    # benchmark:
    #     "benchmarks/execute_simulations_{year}_{timepoint}_{region}.txt"
    shell:
        """
        {params.execution_command} --verbose > {log}
        """

#######################################
# S2/LAI portion of Snakemake pipeline

# Reproject orginal cropmask to match LAI resolution
rule reproject_cropmask:
    input:
        original_cropmask = lambda wildcards: config['lai_params']['crop_mask'][int(wildcards.year)],
    params:
        executable_fpath = config['scripts']['reproject_cropmask'],
        lai_dir = config['lai_params']['lai_dir'],
        lai_region = config['lai_params']['lai_region'],
        lai_resolution = config['lai_params']['lai_resolution'],
        lai_file_ext = config['lai_params']['file_ext'],
        date_range = lambda wildcards: get_lai_date_range(config['lai_params']['time_bounds'][int(wildcards.year)]),
    log:
        'logs_reproject_cropmask/{year}.log'
    output:
        reproj_cropmask = op.join(config['sim_study_head_dir'], '{year}', 'reprojected_cropmask.tif')
    shell:
        """
        python {params.executable_fpath} \
        {input.original_cropmask} \
        {output.reproj_cropmask} \
        --lai_dir {params.lai_dir} \
        --lai_region {params.lai_region} \
        --lai_file_ext {params.lai_file_ext} \
        --start_date {params.date_range[0]} \
        --end_date {params.date_range[1]} \
        --lai_resolution {params.lai_resolution} > {log}
        """ if config['lai_params']['do_cropmask_reprojection'] else 'cp {input.original_cropmask} {output.reproj_cropmask}'

# Clip the original cropmask
rule constrain_lai_cropmask:
    input:
        original_lai_cropmask = op.join(config['sim_study_head_dir'], '{year}', 'reprojected_cropmask.tif'),  # Will need to update to time period
        geometry_path = op.join(config['sim_study_head_dir'], '{year}', '{timepoint}', '{region}', '{region}.geojson'),
    params:
        executable_fpath = config['scripts']['constrain_lai_cropmask'],
    log:
        'logs_constrain_lai_cropmask/{year}_{timepoint}_{region}.log'
    output:
        constrained_cropmask = op.join(config['sim_study_head_dir'], '{year}', '{timepoint}', '{region}', '{region}_cropmask_constrained.tif'),
    shell:
        """
        python {params.executable_fpath} \
        {input.original_lai_cropmask} \
        {input.geometry_path} \
        {output.constrained_cropmask} > {log}
        """

rule validate_region_has_cropland:
    input:
        constrained_cropmask = op.join(config['sim_study_head_dir'], '{year}', '{timepoint}', '{region}', '{region}_cropmask_constrained.tif')
    output:
        valid_flag_path = op.join(config['sim_study_head_dir'], '{year}', '{timepoint}', '{region}', '{region}_VALID')
    log:
        'logs_validate_constrained_cropmask/{year}_{timepoint}_{region}.log'
    params:
        executable_fpath = config['scripts']['check_region_has_cropland'],
        min_cropland_px = config['lai_params']['min_cropland_pixel_threshold']
    shell:
        """
        python {params.executable_fpath} \
        --input-path {input.constrained_cropmask} \
        --output-path {output.valid_flag_path} \
        --px-threshold {params.min_cropland_px}
        """

checkpoint all_regions_validated:
    input:
        # This ensures ALL regions have completed validation
        valid_flags = expand(op.join(config['sim_study_head_dir'], '{year}', '{timepoint}', '{region}', '{region}_VALID'), 
                           year="{year}", timepoint="{timepoint}", region=config['regions'])
    output:
        # Create a simple flag file marking completion of this checkpoint
        touch(op.join(config['sim_study_head_dir'], '{year}', '{timepoint}', '.all_regions_validated'))

# Run LAI analysis to extract LAI stats and max image
rule lai_analysis:
    input:
        constrained_cropmask = op.join(config['sim_study_head_dir'], '{year}', '{timepoint}', '{region}', '{region}_cropmask_constrained.tif')
    params:
        executable_fpath = config['scripts']['lai_analysis'],
        lai_dir = config['lai_params']['lai_dir'],
        lai_region = config['lai_params']['lai_region'],
        lai_resolution = config['lai_params']['lai_resolution'],
        mode = config['lai_params']['lai_analysis_mode'],
        adjustment = config['lai_params']['crop_name'] if config['lai_params']['use_crop_adjusted_lai'] else "none",
        start_date = lambda wildcards: config['lai_params']['time_bounds'][int(wildcards.year)][wildcards.timepoint][0],
        end_date = lambda wildcards: config['lai_params']['time_bounds'][int(wildcards.year)][wildcards.timepoint][1],
        lai_file_ext = config['lai_params']['file_ext'],
        smoothed_flag = '--smoothed' if config['lai_params']['smoothed'] is True else '',
        cloudcov_threshold = config['lai_params']['cloudcov_threshold'],
    benchmark:
        "benchmarks/lai_analysis_{year}_{timepoint}_{region}.txt"
    log:
        'logs_lai_analysis/{year}_{timepoint}_{region}.log'
    output:
        stats_csv = op.join(config['sim_study_head_dir'], '{year}', '{timepoint}', '{region}', '{region}_LAI_STATS.csv'),
        max_lai_tif = op.join(config['sim_study_head_dir'], '{year}', '{timepoint}', '{region}', '{region}_LAI_MAX.tif'),
    shell:
        """
        python {params.executable_fpath} \
        {params.lai_dir} \
        {output.stats_csv} \
        {output.max_lai_tif} \
        {params.lai_region} \
        {params.lai_resolution} \
        {input.constrained_cropmask} \
        --mode {params.mode} \
        --adjustment {params.adjustment} \
        --start_date {params.start_date} \
        --LAI_file_ext {params.lai_file_ext} \
        --end_date {params.end_date} \
        --cloudcov_threshold {params.cloudcov_threshold} \
        {params.smoothed_flag} > {log}
        """

rule lai_quicklook:
    input:
        stats_csv = op.join(config['sim_study_head_dir'], '{year}', '{timepoint}', '{region}', '{region}_LAI_STATS.csv'),
        max_lai_tif = op.join(config['sim_study_head_dir'], '{year}', '{timepoint}', '{region}', '{region}_LAI_MAX.tif'),
    params:
        executable_fpath = config['scripts']['lai_quicklook'],
    log:
        'logs_lai_quicklook/{year}_{timepoint}_{region}.log',
    output:
        output_png = op.join(config['sim_study_head_dir'], '{year}', '{timepoint}', '{region}', '{region}_LAI_QUICKLOOK.tif'),
    shell:
        """
        python {params.executable_fpath} \
        {input.stats_csv} \
        {input.max_lai_tif} > {log}
        """

#######################################
# Match sim/real (APSIM/S2-LAI) outputs

rule match_sim_real:
    input:
        stats_csv = op.join(config['sim_study_head_dir'], '{year}', '{timepoint}', '{region}', '{region}_LAI_STATS.csv'),
        db_fpath = op.join(config['sim_study_head_dir'], '{year}', '{timepoint}', '{region}', '{region}.db'),
    params:
        executable_fpath = config['scripts']['match_sim_real'],
        adjustment = "--use_adjusted" if config['lai_params']['use_crop_adjusted_lai'] else "",
        crop_name = config['lai_params']['crop_name'],
        lai_agg_type = config['lai_params']['lai_aggregation'],
    log:
        'logs_match_sim_real/{year}_{timepoint}_{region}.log',
    threads: 10 + 2 # Workaround as i had a lot of issues with the threads in the match_sim_real script
    resources:
        kaleido_resources = 1,  # Poltly-Kaleido uses 40+ threads internally for image generation. Used to avoid nproc limitations on shared cluster
    output:
        sim_matches_output_fpath = op.join(config['sim_study_head_dir'], '{year}', '{timepoint}', '{region}', '{region}_sim_matches.csv'),
        conversion_factor_output_fpath = op.join(config['sim_study_head_dir'], '{year}', '{timepoint}', '{region}', '{region}_conversion_factor.csv'),
    shell:
        """
        python {params.executable_fpath} \
        --rs_lai_csv {input.stats_csv} \
        --db_path {input.db_fpath} \
        --sim_matches_output_fpath {output.sim_matches_output_fpath} \
        --conversion_factor_output_fpath {output.conversion_factor_output_fpath} \
        --crop_name {params.crop_name} \
        --n_jobs 10 \
        {params.adjustment} \
        --lai_agg_type {params.lai_agg_type} \
        --verbose > {log}
        """

rule generate_converted_lai_map:
    input:
        max_lai_tif = op.join(config['sim_study_head_dir'], '{year}', '{timepoint}', '{region}', '{region}_LAI_MAX.tif'),
        conversion_factor_fpath = op.join(config['sim_study_head_dir'], '{year}', '{timepoint}', '{region}', '{region}_conversion_factor.csv'),
    params:
        executable_fpath = config['scripts']['generate_converted_lai_map'],
        adjustment = "--use_adjusted" if config['lai_params']['use_crop_adjusted_lai'] else "",  # Tells us to use first band (unadjusted) or second band (adjusted)
    log:
        'logs_generate_converted_lai_map/{year}_{timepoint}_{region}.log',
    output:
        converted_lai_map = op.join(config['sim_study_head_dir'], '{year}', '{timepoint}', '{region}', '{region}_yield_map.tif'),
    shell:
        """
        python {params.executable_fpath} \
        --tif_fpath {input.max_lai_tif} \
        --csv_fpath {input.conversion_factor_fpath} \
        --output_tif_fpath {output.converted_lai_map} \
        {params.adjustment} \
        --verbose > {log}
        """

rule generate_aggregated_lai_curves_plot:
    input:
        stats_csv = lambda wildcards: expand(op.join(config['sim_study_head_dir'], '{{year}}', '{{timepoint}}', '{region}', '{region}_LAI_STATS.csv'), region=get_valid_regions(wildcards))
    params:
        executable_fpath = config['scripts']['generate_aggregated_lai_curves_plot'],
        head_dir = op.join(config['sim_study_head_dir'], '{year}', '{timepoint}'),
        lai_agg_type = config['lai_params']['lai_aggregation'],
    output:
        aggregated_lai_curves_plot = op.join(config['sim_study_head_dir'], '{year}', '{timepoint}', 'agg_laicurves_{}_{}_{}.html'.format(sanitize_filename(config['study_id']), '{year}', '{timepoint}')),
    log:
        'logs_generate_aggregated_lai_curves_plot/{year}_{timepoint}.log',
    shell:
        """
        python {params.executable_fpath} \
        --input-dir {params.head_dir} \
        --output-fpath {output.aggregated_lai_curves_plot} \
        --lai_agg_type {params.lai_agg_type} > {log}
        """


rule estimate_total_yield:
    input:
        converted_lai_map = op.join(config['sim_study_head_dir'], '{year}', '{timepoint}', '{region}', '{region}_yield_map.tif'),
    params:
        executable_fpath = config['scripts']['estimate_total_yield'],
        target_crs = config['matching_params']['target_crs'],
    log:
        'logs_estimate_total_yield/{year}_{timepoint}_{region}.log',
    output:
        total_yield_csv = op.join(config['sim_study_head_dir'], '{year}', '{timepoint}', '{region}', '{region}_converted_map_yield_estimate.csv'),
    shell:
        """
        python {params.executable_fpath} \
        --converted_lai_tif_fpath {input.converted_lai_map} \
        --target_crs {params.target_crs} \
        --output_yield_csv_fpath {output.total_yield_csv} \
        --verbose > {log}
        """


rule match_sim_real_quicklook:
    input:
        sim_matches_output_fpath = op.join(config['sim_study_head_dir'], '{year}', '{timepoint}', '{region}', '{region}_sim_matches.csv'),
        rs_stats_csv_fpath = op.join(config['sim_study_head_dir'], '{year}', '{timepoint}', '{region}', '{region}_LAI_STATS.csv'),
        apsim_db_fpath = op.join(config['sim_study_head_dir'], '{year}', '{timepoint}', '{region}', '{region}.db'),
        total_yield_csv_fpath = op.join(config['sim_study_head_dir'], '{year}', '{timepoint}', '{region}', '{region}_converted_map_yield_estimate.csv'),
    params:
        executable_fpath = config['scripts']['match_sim_real_quicklook'],
        crop_name = config['lai_params']['crop_name'],
        adjustment = "--use_adjusted_lai" if config['lai_params']['use_crop_adjusted_lai'] else "",
        lai_agg_type = config['lai_params']['lai_aggregation'],
        html_param = lambda wildcards, output: "--html_fpath " + output.html_fpath if config['create_per_region_html_report'] is True else "",
    log:
        'logs_match_sim_real_quicklook/{year}_{timepoint}_{region}.log',
    output:
        html_fpath = op.join(config['sim_study_head_dir'], '{year}', '{timepoint}', '{region}', '{region}_yield_report.html') if config['create_per_region_html_report'] is True else [],
        png_fpath = op.join(config['sim_study_head_dir'], '{year}', '{timepoint}', '{region}', '{region}_yield_report.png'),
    shell:
        """
        python {params.executable_fpath} \
        --apsim_filtered_fpath {input.sim_matches_output_fpath} \
        --rs_lai_csv_fpath {input.rs_stats_csv_fpath} \
        --apsim_db_fpath {input.apsim_db_fpath} \
        --crop_name {params.crop_name} \
        --total_yield_csv_fpath {input.total_yield_csv_fpath} \
        {params.html_param} \
        {params.adjustment} \
        --lai_agg_type {params.lai_agg_type} \
        --png_fpath {output.png_fpath} > {log}
        """

rule aggregate_yield_estimates:
    input:
        total_yield_csvs = lambda wildcards: expand(op.join(config['sim_study_head_dir'], '{{year}}', '{{timepoint}}', '{region}', '{region}_converted_map_yield_estimate.csv'), region=get_valid_regions(wildcards)),
        conversion_factor_fpath = lambda wildcards: expand(op.join(config['sim_study_head_dir'], '{{year}}', '{{timepoint}}', '{region}', '{region}_conversion_factor.csv'), region=get_valid_regions(wildcards)),
        chirps_file = lambda wildcards: op.join(config['sim_study_head_dir'], 'temporary_chirps', '{year}_{timepoint}.parquet') if config['apsim_params']['precipitation_source'].lower() == 'chirps' else [],
    params:
        executable_fpath = config['scripts']['aggregate_yield_estimates'],
        yield_dir = op.join(config['sim_study_head_dir'], '{year}', '{timepoint}'),
        columns_to_keep_cmd = ' --columns_to_keep ' + ','.join(config['eval_params']['aggregation_levels'].values()) if config['eval_params']['aggregation_levels'] else '',
<<<<<<< HEAD
        chirps_file_cmd = lambda wildcards: f"--chirps_file {op.join(config['sim_study_head_dir'], 'temporary_chirps', '{year}_{timepoint}.parquet')}" if config['apsim_params']['precipitation_source'].lower() == 'chirps' else '',
=======
        chirps_file_cmd = lambda wildcards, input: f"--chirps_file {input.chirps_file}" if input.get("chirps_file") else "",
>>>>>>> b3a91b77
    log:
        'logs_aggregate_yield_estimates/{year}_{timepoint}.log'
    output:
        aggregated_csv = op.join(config['sim_study_head_dir'], '{year}', '{timepoint}', 'agg_yield_estimates_primary_{}_{}_{}.csv'.format(sanitize_filename(config['study_id']), '{year}', '{timepoint}')),
    shell:
        """
        python {params.executable_fpath} \
        --yield_dir {params.yield_dir} \
        {params.columns_to_keep_cmd} \
        --output_csv {output.aggregated_csv} \
        {params.chirps_file_cmd} \
        --verbose > {log}
        """

rule aggregate_met_stats:
    input:
        met_files = lambda wildcards: expand(op.join(config['sim_study_head_dir'], '{{year}}', '{{timepoint}}', '{region}', '{region}_weather.met'), region=get_valid_regions(wildcards)),
        reference_tif_path = op.join(config['sim_study_head_dir'], '{year}', '{timepoint}', 'aggregated_yield_map_{}_{}_{}.tif'.format(sanitize_filename(config['study_id']), '{year}', '{timepoint}')),
    params:
        executable_fpath = config['scripts']['aggregate_met_stats'],
        year = lambda wildcards: wildcards.year,
        roi_base_dir = op.join(config['sim_study_head_dir'], '{year}', '{timepoint}')
    log:
        'logs_aggregate_met_stats/{year}_{timepoint}.log'
    output:
        aggregated_met_stats_pdf = op.join(config['sim_study_head_dir'], '{year}', '{timepoint}', 'aggregated_met_stats_{}_{}_{}.pdf'.format(sanitize_filename(config['study_id']), '{year}', '{timepoint}')),
        # aggregated_met_stats_tif = op.join(config['sim_study_head_dir'], '{year}', '{timepoint}', 'aggregated_met_stats_{}_{}_{}.tif'.format(sanitize_filename(config['study_id']), '{year}', '{timepoint}')),
    shell:
        """
        python {params.executable_fpath} \
        --regions_base_dir {params.roi_base_dir} \
        --year {params.year} \
        --output_pdf_path {output.aggregated_met_stats_pdf} \
        --verbose > {log}
        """

rule aggregate_maps:
    input:
        cropmasks = lambda wildcards: expand(op.join(config['sim_study_head_dir'], '{{year}}', '{{timepoint}}', '{region}', '{region}_cropmask_constrained.tif'), region=get_valid_regions(wildcards)),
        lai_maps = lambda wildcards: expand(op.join(config['sim_study_head_dir'], '{{year}}', '{{timepoint}}', '{region}', '{region}_LAI_MAX.tif'), region=get_valid_regions(wildcards)),
        yield_maps = lambda wildcards: expand(op.join(config['sim_study_head_dir'], '{{year}}', '{{timepoint}}', '{region}', '{region}_yield_map.tif'), region=get_valid_regions(wildcards)),
        aggregated_yield_estimates = op.join(config['sim_study_head_dir'], '{year}', '{timepoint}', 'agg_yield_estimates_primary_{}_{}_{}.csv'.format(sanitize_filename(config['study_id']), '{year}', '{timepoint}')),
    params:
        executable_fpath = config['scripts']['aggregate_maps'],
        roi_base_dir = op.join(config['sim_study_head_dir'], '{year}', '{timepoint}'),
        validation_cmd = f"--val_fpath {op.join(config['sim_study_head_dir'], '{year}', 'groundtruth_primary-{year}.csv')}" if op.exists(op.join(config['sim_study_head_dir'], '{year}', 'groundtruth_primary-{year}.csv')) else ''
    log:
        'logs_aggregate_maps/{year}_{timepoint}.log'
    output:
        aggregated_yield_map = op.join(config['sim_study_head_dir'], '{year}', '{timepoint}', 'aggregated_yield_map_{}_{}_{}.tif'.format(sanitize_filename(config['study_id']), '{year}', '{timepoint}')),
        aggregated_lai_map = op.join(config['sim_study_head_dir'], '{year}', '{timepoint}', 'aggregated_LAI_MAX_{}_{}_{}.tif'.format(sanitize_filename(config['study_id']), '{year}', '{timepoint}')),
        aggregated_cropmask = op.join(config['sim_study_head_dir'], '{year}', '{timepoint}', 'aggregated_cropmask_{}_{}_{}.tif'.format(sanitize_filename(config['study_id']), '{year}', '{timepoint}')),
        aggregated_shapefile = op.join(config['sim_study_head_dir'], '{year}', '{timepoint}', 'aggregated_region_boundaries_{}_{}_{}.geojson'.format(sanitize_filename(config['study_id']), '{year}', '{timepoint}')),
    shell:
        """
        python {params.executable_fpath} \
        --roi_base_dir {params.roi_base_dir} \
        {params.validation_cmd} \
        --yield_estimates_fpath {input.aggregated_yield_estimates} \
        --output_lai_tif_fpath {output.aggregated_lai_map} \
        --output_yield_tif_fpath {output.aggregated_yield_map} \
        --output_cropmask_tif_fpath {output.aggregated_cropmask} \
        --output_shapefile_fpath {output.aggregated_shapefile} > {log}
        """

rule aggregate_yield_estimates_per_eval_lvl:
    input:
        aggregated_yield_estimates = op.join(config['sim_study_head_dir'], '{year}', '{timepoint}', 'agg_yield_estimates_primary_{}_{}_{}.csv'.format(sanitize_filename(config['study_id']), '{year}', '{timepoint}')),
    params:
        executable_fpath = config['scripts']['aggregate_yield_estimates_per_eval_lvl'],
        aggregation_col =  lambda wildcards: config['eval_params']['aggregation_levels'][wildcards.agg_level_name],
    log:
        'logs_aggregate_yield_estimates_per_eval_lvl/{year}_{timepoint}_{agg_level_name}.log'
    output:
        lvl_aggregated_yield_estimates = op.join(config['sim_study_head_dir'], '{year}', '{timepoint}', 'agg_yield_estimates_{}_{}_{}_{}.csv'.format(sanitize_filename('{agg_level_name}'), sanitize_filename(config['study_id']), '{year}', '{timepoint}')),
    shell:
        """
        python {params.executable_fpath} \
        --estimation_fpath {input.aggregated_yield_estimates} \
        --aggregation_col {params.aggregation_col} \
        --out_fpath {output.lvl_aggregated_yield_estimates} > {log}
        """

rule evaluate_yield_estimates:
    input:
        aggregated_yield_estimates = op.join(config['sim_study_head_dir'], '{year}', '{timepoint}', 'agg_yield_estimates_{}_{}_{}_{}.csv'.format(sanitize_filename('{agg_level_name}'), sanitize_filename(config['study_id']), '{year}', '{timepoint}')),
        validation_fpath = op.join(config['sim_study_head_dir'], '{year}', 'groundtruth_{agg_level_name}-{year}.csv')
    params:
        executable_fpath = config['scripts']['evaluate_yield_estimates'],
        out_dir = op.join(config['sim_study_head_dir'], '{year}', '{timepoint}'),
        out_file_name = lambda wildcards: f'evaluation_{wildcards.agg_level_name}.csv'
    log:
        'logs_evaluate_yield_estimates/{year}_{timepoint}_{agg_level_name}.log'
    output:
        evaluation_out_path = op.join(config['sim_study_head_dir'], '{year}', '{timepoint}', 'evaluation_{agg_level_name}.csv'),
        scatterplot_path = op.join(config['sim_study_head_dir'], '{year}', '{timepoint}', 'evaluation_{agg_level_name}.png'),
    shell:
        """
        python {params.executable_fpath} \
        --val_fpath {input.validation_fpath} \
        --estimation_fpath {input.aggregated_yield_estimates} \
        --out_csv_fpath {output.evaluation_out_path} \
        --out_plot_fpath {output.scatterplot_path} \
        --verbose > {log}
        """

rule generate_final_report:
    input:
        region_geojsons = lambda wildcards: expand(op.join(config['sim_study_head_dir'], '{year}', '{timepoint}', '{region}', '{region}.geojson'), 
                                 region=get_valid_regions(wildcards),
                                 year='{year}',
                                 timepoint='{timepoint}'),

        aggregated_yield_estimates = lambda wildcards: expand(
            op.join(config['sim_study_head_dir'], wildcards.year, wildcards.timepoint, 'agg_yield_estimates_{}_{}_{}_{}.csv'
            .format(sanitize_filename('{agg_level_name}'), sanitize_filename(config['study_id']), wildcards.year, wildcards.timepoint)), 
            agg_level_name=list(config['eval_params']['aggregation_levels'].keys()) + ['primary']),

        pixel_level_yieldmap = op.join(config['sim_study_head_dir'], '{year}', '{timepoint}', 
                                      'aggregated_yield_map_{}_{}_{}.tif'.format(sanitize_filename(config['study_id']), '{year}', '{timepoint}')),

        evaluation_results = lambda wildcards: get_evaluation_results_path_func(config)(wildcards)
    params:
        executable_fpath = config['scripts']['generate_final_report'],
        regions_dir = op.join(config['sim_study_head_dir'], '{year}', '{timepoint}'),
        start_date = lambda wildcards: config['apsim_params']['time_bounds'][int(wildcards.year)][wildcards.timepoint]['sim_start_date'],
        end_date = lambda wildcards: config['apsim_params']['time_bounds'][int(wildcards.year)][wildcards.timepoint]['sim_end_date'],
        study_id = sanitize_filename(config['study_id']),
        crop_name = config['lai_params']['crop_name'],
        cutoff_date = lambda wildcards: config['apsim_params']['time_bounds'][int(wildcards.year)][wildcards.timepoint]['met_end_date'],
        met_source = config['apsim_params']['met_source'],
        precipitation_source = config['apsim_params']['precipitation_source'],
        precipitation_agg_method = config['apsim_params']['precipitation_agg_method'],
        fallback_precipitation = config['apsim_params']['fallback_precipitation'],
        primary_suffix = 'primary', # Simulation level
        suffix_admincols = config['eval_params']['aggregation_levels'],
        description = config['description'],
        original_lai_shp = config['lai_shp_name'],
        original_simregions_shp = config['regions_shp_name'],
        title = config['title'],
    log:
        op.join('logs_generate_final_report', '{year}_{timepoint}.log')
    output:
        report_fpath = op.join(config['sim_study_head_dir'], 
                              '{year}',
                              '{timepoint}', 
                              'final_report_{}_{}_{}.pdf'.format(sanitize_filename(config['study_id']), '{year}', '{timepoint}')),
    run:
        with open(log[0], 'w') as logfile:
            create_final_report(input, output, params, log=logfile, wildcards=wildcards)

rule generate_multiyear_comparison:
    input:
        # Using final reports as a proxy for all dependancies, as this simplifies the rule strongly
        # True dependancies are LAI_stats, aggregated yield estimates, and evaluation results for all years, and timepoints (and regions)
        final_reports = expand(
            op.join(config['sim_study_head_dir'], '{year}', '{timepoint}', 'final_report_{}_{}_{}.pdf'.format(sanitize_filename(config['study_id']), '{year}', '{timepoint}')),
            year=config['years'],
            timepoint=config['timepoints']
        )
    params:
        executable_fpath = config['scripts']['generate_multiyear_comparison'],
        input_dir = config['sim_study_head_dir'],
        lai_agg_type = config['lai_params']['lai_aggregation'],
        adjusted_cmd = '--adjusted' if config['lai_params']['use_crop_adjusted_lai'] else '',
        title = f"Multiyear Summary {config['title']}",
    log:
        op.join('logs_generate_multiyear_summary', f"{config['study_id']}.log")
    output:
        op.join(config['sim_study_head_dir'], f"multiyear_summary_{config['study_id']}.html")
    shell:
        """
        python {params.executable_fpath} \
        --input-dir {params.input_dir} \
        --lai-agg-type {params.lai_agg_type} \
        {params.adjusted_cmd} \
        --title "{params.title}" \
        --output-file {output}
        """<|MERGE_RESOLUTION|>--- conflicted
+++ resolved
@@ -631,11 +631,7 @@
         executable_fpath = config['scripts']['aggregate_yield_estimates'],
         yield_dir = op.join(config['sim_study_head_dir'], '{year}', '{timepoint}'),
         columns_to_keep_cmd = ' --columns_to_keep ' + ','.join(config['eval_params']['aggregation_levels'].values()) if config['eval_params']['aggregation_levels'] else '',
-<<<<<<< HEAD
-        chirps_file_cmd = lambda wildcards: f"--chirps_file {op.join(config['sim_study_head_dir'], 'temporary_chirps', '{year}_{timepoint}.parquet')}" if config['apsim_params']['precipitation_source'].lower() == 'chirps' else '',
-=======
         chirps_file_cmd = lambda wildcards, input: f"--chirps_file {input.chirps_file}" if input.get("chirps_file") else "",
->>>>>>> b3a91b77
     log:
         'logs_aggregate_yield_estimates/{year}_{timepoint}.log'
     output:
