from pathlib import Path
import re

import click
import geopandas as gpd
from vercye_ops.utils.init_logger import get_logger

import re

logger = get_logger()


# TODO: Extend this in the future to allow for more points to be created
def generate_met_points(gdf_row):
    """Helper to create point(s) from a polygon"""
    centroid = gdf_row.geometry.centroid
    return centroid


<<<<<<< HEAD
def convert_shapefile_to_geojson(shp_fpath, admin_level, projection_crs, output_head_dir):
=======
def convert_shapefile_to_geojson(shp_fpath, projection_epsg, admin_name_col, output_head_dir):
>>>>>>> a6343df0
    """
    Read a shapefile using Geopandas, add centroid information to each polygon, and export each as a geojson file.

    Parameters:
    -----------
    shp_fpath : str
        The path to the .shp file.
<<<<<<< HEAD
    admin_level : str
        `oblast` or `raion` specifying the administrative level to process in the shapefile.
    projection_crs: str
        Projection string for local accuracy of centroids.
=======
    projection_epsg : int
        The EPSG code to define the projection.
    admin_name_col : str
        Name of the column containing administrative division names.
>>>>>>> a6343df0
    output_dir : str
        The directory where the GeoJSON files will be saved.

    Returns:
    --------
    None
    """
    # Convert shp_filepath and output_dir to Path objects
    output_head_dir = Path(output_head_dir)

    # Ensure output directory exists
    output_head_dir.mkdir(parents=True, exist_ok=True)
    
    # Read shapefile
    gdf = gpd.read_file(shp_fpath)

    
    if gdf.empty:
        raise ValueError('The shapefile does not contain any polygons.')
    if gdf.crs.to_epsg() != 4326:
        logger.warning("Shapefile not in WGS84. Reprojecting.")
        gdf = gdf.to_crs(epsg=4326)
    
    # Add a new column for the centroid of each polygon
    gdf_proj = gdf.to_crs(projection_crs)  # Calculate this in flattened projection instead of geodesic space
    raw_centroids = gdf_proj.apply(generate_met_points, axis=1).set_crs(projection_crs)
    
    # TODO: produce plot/report for transparency

    # Convert back to geodesic, and then to WKT. WKT is needed since we can't save multiple geometries to geojson
    gdf['centroid'] = raw_centroids.to_crs(epsg=4326).to_wkt()
    
    logger.info('Processing %i %s regions.', len(gdf))

    logger.warning('Ensure all geometries are at the same administrative level! Use the prepare_shapefile.py script to standardize the shapefile if this is not the case.')

    # Iterate over the GeoDataFrame rows, saving each to geojson
    for _, row in gdf.iterrows():

        region_name = row[admin_name_col]

        # Take out any apostrophes and other special chars as these cause headaches down the line with scripting the filename processing
        region_name = region_name.replace("'", "").replace('"', "")
        region_name = re.sub(r"[^\w.-]", "_", region_name)
        region_name = region_name.lower()
        row['cleaned_region_name_vercye'] = region_name

        output_dir = output_head_dir / Path(region_name)
        output_dir.mkdir(exist_ok=True)
        output_fpath = output_dir / Path(f'{region_name}.geojson')

        # Create a new GeoDataFrame for the current row
        single_row_gdf = gpd.GeoDataFrame([row], crs=gdf.crs)

        # Write the single row GeoDataFrame to a GeoJSON file
        single_row_gdf.to_file(output_fpath, driver='GeoJSON')

        logger.info('GeoJSON file written to %s', output_fpath)

    logger.info('Processing Complete')
    logger.warning(f'Processed {len(gdf)} regions. Validate the output directory {output_head_dir} to check the GeoJSON files are from the correct geoemtries.')


@click.command()
@click.option('--shp_fpath', type=click.Path(exists=True), help='Path to the .shp file.')
<<<<<<< HEAD
@click.option('--admin_level', type=click.Choice(['oblast', 'raion']), default='oblast', help='Level of administration to process. `oblast` corresponds to Level 1, `raion` corresponds to Level 2')
@click.option('--projection_crs', type=str, help='CRS to define projection. Default is for Ukraine. Cane either be "EPSG:XXXX" or a "proj" string.')
@click.option('--output_head_dir', type=click.Path(file_okay=False), help='Head directory where the region output dirs will be created.')
@click.option('--verbose', is_flag=True, help="Print verbose output.")
def cli(shp_fpath, admin_level, projection_crs, output_head_dir, verbose):
=======
@click.option('--projection_epsg', type=int, help='EPSG code to define projection.')
@click.option('--admin_name_col', type=str, help='Name of the column containing administrative division names. All geoemtries must be at the same administrative level!.')
@click.option('--output_head_dir', type=click.Path(file_okay=False), help='Head directory where the region output dirs will be created.')
@click.option('--verbose', is_flag=True, help='Print verbose output.')
def cli(shp_fpath, projection_epsg, admin_name_col, output_head_dir, verbose):
>>>>>>> a6343df0
    """Wrapper around geojson generation func"""
    
    if verbose:
        logger.setLevel('INFO')
<<<<<<< HEAD
    convert_shapefile_to_geojson(shp_fpath, admin_level, projection_crs, output_head_dir)
=======
    convert_shapefile_to_geojson(shp_fpath, projection_epsg, admin_name_col, output_head_dir)
>>>>>>> a6343df0
    
    
if __name__ == '__main__':
    cli()<|MERGE_RESOLUTION|>--- conflicted
+++ resolved
@@ -17,11 +17,7 @@
     return centroid
 
 
-<<<<<<< HEAD
-def convert_shapefile_to_geojson(shp_fpath, admin_level, projection_crs, output_head_dir):
-=======
-def convert_shapefile_to_geojson(shp_fpath, projection_epsg, admin_name_col, output_head_dir):
->>>>>>> a6343df0
+def convert_shapefile_to_geojson(shp_fpath, projection_crs, admin_name_col, output_head_dir):
     """
     Read a shapefile using Geopandas, add centroid information to each polygon, and export each as a geojson file.
 
@@ -29,17 +25,10 @@
     -----------
     shp_fpath : str
         The path to the .shp file.
-<<<<<<< HEAD
-    admin_level : str
-        `oblast` or `raion` specifying the administrative level to process in the shapefile.
     projection_crs: str
         Projection string for local accuracy of centroids.
-=======
-    projection_epsg : int
-        The EPSG code to define the projection.
     admin_name_col : str
         Name of the column containing administrative division names.
->>>>>>> a6343df0
     output_dir : str
         The directory where the GeoJSON files will be saved.
 
@@ -105,28 +94,16 @@
 
 @click.command()
 @click.option('--shp_fpath', type=click.Path(exists=True), help='Path to the .shp file.')
-<<<<<<< HEAD
-@click.option('--admin_level', type=click.Choice(['oblast', 'raion']), default='oblast', help='Level of administration to process. `oblast` corresponds to Level 1, `raion` corresponds to Level 2')
 @click.option('--projection_crs', type=str, help='CRS to define projection. Default is for Ukraine. Cane either be "EPSG:XXXX" or a "proj" string.')
-@click.option('--output_head_dir', type=click.Path(file_okay=False), help='Head directory where the region output dirs will be created.')
-@click.option('--verbose', is_flag=True, help="Print verbose output.")
-def cli(shp_fpath, admin_level, projection_crs, output_head_dir, verbose):
-=======
-@click.option('--projection_epsg', type=int, help='EPSG code to define projection.')
 @click.option('--admin_name_col', type=str, help='Name of the column containing administrative division names. All geoemtries must be at the same administrative level!.')
 @click.option('--output_head_dir', type=click.Path(file_okay=False), help='Head directory where the region output dirs will be created.')
 @click.option('--verbose', is_flag=True, help='Print verbose output.')
-def cli(shp_fpath, projection_epsg, admin_name_col, output_head_dir, verbose):
->>>>>>> a6343df0
+def cli(shp_fpath, projection_crs, admin_name_col, output_head_dir, verbose):
     """Wrapper around geojson generation func"""
     
     if verbose:
         logger.setLevel('INFO')
-<<<<<<< HEAD
-    convert_shapefile_to_geojson(shp_fpath, admin_level, projection_crs, output_head_dir)
-=======
-    convert_shapefile_to_geojson(shp_fpath, projection_epsg, admin_name_col, output_head_dir)
->>>>>>> a6343df0
+    convert_shapefile_to_geojson(shp_fpath, projection_crs, admin_name_col, output_head_dir)
     
     
 if __name__ == '__main__':
