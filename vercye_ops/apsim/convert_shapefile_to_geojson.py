--- conflicted
+++ resolved
@@ -17,7 +17,7 @@
     return centroid
 
 
-def convert_shapefile_to_geojson(shp_fpath, projection_epsg, output_head_dir):
+def convert_shapefile_to_geojson(shp_fpath, projection_epsg, admin_name_col, output_head_dir):
     """
     Read a shapefile using Geopandas, add centroid information to each polygon, and export each as a geojson file.
 
@@ -25,6 +25,10 @@
     -----------
     shp_fpath : str
         The path to the .shp file.
+    projection_epsg : int
+        The EPSG code to define the projection.
+    admin_name_col : str
+        Name of the column containing administrative division names.
     output_dir : str
         The directory where the GeoJSON files will be saved.
 
@@ -45,12 +49,8 @@
     if gdf.empty:
         raise ValueError('The shapefile does not contain any polygons.')
     if gdf.crs.to_epsg() != 4326:
-<<<<<<< HEAD
-        raise ValueError('The shapefile coordinate system is not WGS 84.')
-=======
         logger.warning("Shapefile not in WGS84. Reprojecting.")
         gdf = gdf.to_crs(epsg=4326)
->>>>>>> a231d7d3
     
     # Add a new column for the centroid of each polygon
     gdf_proj = gdf.to_crs(epsg=projection_epsg)  # Calculate this in flattened projection instead of geodesic space
@@ -74,7 +74,7 @@
     # Iterate over the GeoDataFrame rows, saving each to geojson
     for _, row in gdf.iterrows():
 
-        region_name = row['admin_name']
+        region_name = row[admin_name_col]
 
         # Take out any apostrophes and other special chars as these cause headaches down the line with scripting the filename processing
         region_name = region_name.replace("'", "").replace('"', "")
@@ -98,15 +98,16 @@
 
 @click.command()
 @click.option('--shp_fpath', type=click.Path(exists=True), help='Path to the .shp file.')
-@click.option('--projection_epsg', type=int, default=6381, help='EPSG code to define projection. Default is for Ukraine.')
+@click.option('--projection_epsg', type=int, help='EPSG code to define projection.')
+@click.option('--admin_name_col', type=str, help='Name of the column containing administrative division names. All geoemtries must be at the same administrative level!.')
 @click.option('--output_head_dir', type=click.Path(file_okay=False), help='Head directory where the region output dirs will be created.')
 @click.option('--verbose', is_flag=True, help='Print verbose output.')
-def cli(shp_fpath, projection_epsg, output_head_dir, verbose):
+def cli(shp_fpath, projection_epsg, admin_name_col, output_head_dir, verbose):
     """Wrapper around geojson generation func"""
     
     if verbose:
         logger.setLevel('INFO')
-    convert_shapefile_to_geojson(shp_fpath, projection_epsg, output_head_dir)
+    convert_shapefile_to_geojson(shp_fpath, projection_epsg, admin_name_col, output_head_dir)
     
     
 if __name__ == '__main__':
