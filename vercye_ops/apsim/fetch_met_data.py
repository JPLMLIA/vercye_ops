"""CLI tools for fetching/formatting meteorological data"""

import os.path as op
from pathlib import Path

import click
<<<<<<< HEAD
import numpy as np
import pandas as pd
import ee
import numpy as np
import requests
import pyarrow.parquet as pq
from dateutil.relativedelta import relativedelta
=======
import geopandas as gpd
import numpy as np
import pandas as pd
import rasterio
from rasterio.mask import mask
from rasterio.transform import rowcol
import requests
import time
import pyarrow.parquet as pq
import time

>>>>>>> 97a3ac3c

from vercye_ops.utils.init_logger import get_logger

logger = get_logger()

# Valid climate variables for the NASA POWER API
VALID_CLIMATE_VARIABLES = ["ALLSKY_SFC_SW_DWN", "T2M_MAX", "T2M_MIN", "T2M", "PRECTOTCORR", "WS2M"]
DEFAULT_CLIMATE_VARIABLES = ["ALLSKY_SFC_SW_DWN", "T2M_MAX", "T2M_MIN", "T2M", "PRECTOTCORR", "WS2M"]



def error_checking_function(df):
    """
    Perform error checking and logging on a dataframe containing NASA POWER data.
    
    Parameters
    ----------
    df : pandas.DataFrame
        DataFrame containing weather data.
    
    Returns
    -------
    pandas.DataFrame
        Cleaned DataFrame.
    """

    # Constant limits
    # TODO: verify these with Harvest team
    T2M_MAX_LIMIT = 50
    T2M_MIN_LIMIT = -40
    WS2M_MIN_LIMIT = 0
    WS2M_MAX_LIMIT = 20
    PRECTOTCORR_MIN_LIMIT = 0
    PRECTOTCORR_MAX_LIMIT = 300
    ALLSKY_SFC_SW_DWN_MIN_LIMIT = 0
    ALLSKY_SFC_SW_DWN_MAX_LIMIT = 100

    # Check T2M_MAX
    if (df['T2M_MAX'] > T2M_MAX_LIMIT).any():
        logger.error(f"T2M_MAX exceeds {T2M_MAX_LIMIT}")

    # Check T2M_MIN
    if (df['T2M_MIN'] < T2M_MIN_LIMIT).any():
        logger.error(f"T2M_MIN is below {T2M_MIN_LIMIT}")

    # Check WS2M
    if ((df['WS2M'] < WS2M_MIN_LIMIT) | (df['WS2M'] > WS2M_MAX_LIMIT)).any():
        logger.error(f"WS2M is not within the range {WS2M_MIN_LIMIT} to {WS2M_MAX_LIMIT}")

    # Check PRECTOTCORR
    cols_to_check = ['PRECTOTCORR', 'PRECTOTCORR_CHIRPS'] if 'PRECTOTCORR_CHIRPS' in df.columns else ['PRECTOTCORR']
    for col in cols_to_check:
        if ((df[col] < PRECTOTCORR_MIN_LIMIT) | (df[col] > PRECTOTCORR_MAX_LIMIT)).any():
            logger.error(f"PRECTOTCORR is not within the range {PRECTOTCORR_MIN_LIMIT} to {PRECTOTCORR_MAX_LIMIT}")

    # Check ALLSKY_SFC_SW_DWN
    if ((df['ALLSKY_SFC_SW_DWN'] < ALLSKY_SFC_SW_DWN_MIN_LIMIT) | (df['ALLSKY_SFC_SW_DWN'] > ALLSKY_SFC_SW_DWN_MAX_LIMIT)).any():
        logger.error(f"ALLSKY_SFC_SW_DWN is not within the range {ALLSKY_SFC_SW_DWN_MIN_LIMIT} to {ALLSKY_SFC_SW_DWN_MAX_LIMIT}")

    return df

def clean_nasa_power_data(df, nodata_value):
    """
    Cleans the NASA POWER data by replacing nodata values.
    """

    if nodata_value is None:
        # Data is loaded from a previously downloaded local file and should already be clean
        return df
    
    # Replace nodata values with NaN
    df_cleaned = df.replace(nodata_value, np.nan)

    # useing simple linear interpolation to fill missing values
    df_cleaned = df_cleaned.interpolate(method='linear', limit_direction='both')

    return df_cleaned


def fetch_nasa_power_data(start_date, end_date, variables, lon, lat):
    """
    Fetches weather data from the NASA POWER API for a given latitude and longitude between start_date and end_date,
    for the desired variables.
    """

    logger.info("Fetching data from NASA POWER for %s to %s...", start_date.date(), end_date.date())

    # Format the variables list into a comma-separated string for the API
    variables_str = ','.join(variables)

    # API endpoint and parameters
    time.sleep(60)
    url = "https://power.larc.nasa.gov/api/temporal/daily/point"
    params = {'parameters': variables_str,
              'community': 'AG',
              'longitude': lon,
              'latitude': lat,
              'start': start_date.strftime('%Y%m%d'),
              'end': end_date.strftime('%Y%m%d'),
              'format': 'JSON'}

    # Fetch data
    response = requests.get(url, params=params)
    response.raise_for_status()
    data = response.json()['properties']['parameter']
    nodata_val = response.json()['header']['fill_value']

    logger.info("Data fetched successfully. Processing data.")

    # Convert to DataFrame
    df = pd.DataFrame(data)
    df.index = pd.to_datetime(df.index)
    
<<<<<<< HEAD
    return df


def get_nasa_power_data(start_date, end_date, variables, lon, lat, output_fpath, overwrite):
    """
    Fetches weather data from the NASA POWER API for a given latitude and longitude between 
    start_date and end_date if not already present in the output_dir.
    """

    if Path(output_fpath).exists() and not overwrite:
        logger.info("Weather data already exists locally. Skipping download for: \n%s", output_fpath)
        return pd.read_csv(output_fpath)
    
    return fetch_nasa_power_data(start_date, end_date, variables, lon, lat)


def get_dates_range(start_date, end_date):
    """Generate a range of dates between the start and end dates."""
    return pd.date_range(start_date, end_date)


def load_chirps_precipitation(start_date, end_date, chirps_file, column_name):
    """
    Loads the chirps precipitation data from the precomputed chirps file.
    """

    logger.info("Using CHIRPS precipitation data for the given date range.")
    required_dates = get_dates_range(start_date, end_date)

    parquet_file = pq.ParquetFile(chirps_file)
    column_names = parquet_file.schema.names
    if column_name not in column_names:
        raise KeyError(f"CHIRPS data incomplete. {column_name} not found in CHIRPS data.")

    chirps_data_unfiltered = pd.read_parquet(chirps_file, columns=[column_name])
    chirps_data = chirps_data_unfiltered.loc[required_dates.strftime('%Y-%m-%d')]
    chirps_data.index = pd.to_datetime(chirps_data.index)

=======
    return df, nodata_val


def get_nasa_power_data(start_date, end_date, variables, lon, lat, output_fpath, overwrite):
    """
    Fetches weather data from the NASA POWER API for a given latitude and longitude between 
    start_date and end_date if not already present in the output_dir.
    """

    if Path(output_fpath).exists and not overwrite:
        logger.info("Weather data already exists locally. Skipping download for: \n%s", output_fpath)
        return pd.read_csv(output_fpath), None
    
    return fetch_nasa_power_data(start_date, end_date, variables, lon, lat)


def get_dates_range(start_date, end_date):
    """Generate a range of dates between the start and end dates."""
    return pd.date_range(start_date, end_date)


def load_chirps_precipitation(start_date, end_date, chirps_file, column_name):
    """
    Loads the chirps precipitation data from the precomputed chirps file.
    """

    logger.info("Using CHIRPS precipitation data for the given date range.")
    required_dates = get_dates_range(start_date, end_date)

    parquet_file = pq.ParquetFile(chirps_file)
    column_names = parquet_file.schema.names
    if column_name not in column_names:
        raise KeyError(f"CHIRPS data incomplete. {column_name} not found in CHIRPS data.")

    chirps_data_unfiltered = pd.read_parquet(chirps_file, columns=[column_name])
    chirps_data = chirps_data_unfiltered.loc[required_dates.strftime('%Y-%m-%d')]
    chirps_data.index = pd.to_datetime(chirps_data.index)

>>>>>>> 97a3ac3c
    return chirps_data


def write_met_data_to_csv(df, output_fpath):
    """
    Write the meteorological data to a CSV file.
    """
    df.to_csv(output_fpath)

    logger.info("Data successfully written to %s", output_fpath)
    return output_fpath
<<<<<<< HEAD


def get_era5_data(start_date, end_date, lon, lat, ee_project, output_fpath, overwrite):
    if Path(output_fpath).exists() and not overwrite:
        logger.info("Weather data already exists locally. Skipping download for: \n%s", output_fpath)
        return pd.read_csv(output_fpath)
    
    return fetch_era5_data(start_date, end_date, lon, lat, ee_project)


def fetch_era5_data(start_date, end_date, lon, lat, ee_project) :
    """
    Fetch meteorological data from ECMWF ERA5. Adjust outputs to align with NasaPower feature names.
    """
    logger.info('Fetching meteorological data from ERA5 trough google earth engine.')
    logger.info('Initializing google earth engine.')
    ee.Initialize(project=ee_project)

    logger.info('Querying data.')
    point = ee.Geometry.Point([lon, lat])
    all_records = []

    era5 = ee.ImageCollection('ECMWF/ERA5_LAND/DAILY_AGGR') \
    
    def split_date_range(start_date, end_date, chunk_years=10):
        start = start_date
        end = end_date + relativedelta(days=1)
        while start < end:
            next_start = min(start + relativedelta(years=chunk_years), end)
            yield start.strftime('%Y-%m-%d'), next_start.strftime('%Y-%m-%d')
            start = next_start

    def extract(image):
        date = ee.Date(image.get('system:time_start')).format('YYYY-MM-dd')
        values = image.reduceRegion(ee.Reducer.first(), point, 1000)
        return ee.Feature(None, values.set('date', date))
    
    for chunk_start, chunk_end in split_date_range(start_date, end_date, chunk_years=10):
        logger.info(f'Fetching data from {chunk_start} to {chunk_end}')
        try:
            era5 = ee.ImageCollection('ECMWF/ERA5_LAND/DAILY_AGGR') \
                .filterDate(chunk_start, chunk_end) \
                .filterBounds(point) \
                .select([
                    'total_precipitation_sum',
                    'temperature_2m_min',
                    'temperature_2m_max',
                    'surface_solar_radiation_downwards_sum',
                    'u_component_of_wind_10m',
                    'v_component_of_wind_10m'
                ])

            features = era5.map(extract)
            feature_collection = ee.FeatureCollection(features)
            result = feature_collection.getInfo()
            records = [f['properties'] for f in result['features']]
            all_records.extend(records)

        except Exception as e:
            logger.warning(f"Failed to fetch data from {chunk_start} to {chunk_end}: {e}")

    df = pd.DataFrame(all_records)
    
    logger.info('Processing ERA5 data to required format.')

    df['date'] = pd.to_datetime(df['date'])

    df = df.rename(columns={
        'total_precipitation_sum': 'PRECTOTCORR',
        'temperature_2m_max': 'T2M_MAX',
        'temperature_2m_min': 'T2M_MIN',
        'surface_solar_radiation_downwards_sum': 'ALLSKY_SFC_SW_DWN',
        'u_component_of_wind_10m': 'u10',
        'v_component_of_wind_10m': 'v10'
    })

    # Convert temperatures from Kelvin to Celsius
    df['T2M_MAX'] = df['T2M_MAX'] - 273.15
    df['T2M_MIN'] = df['T2M_MIN'] - 273.15

    # Convert solar radiation from J/m² to MJ/m²
    df['ALLSKY_SFC_SW_DWN'] = df['ALLSKY_SFC_SW_DWN'] / 1_000_000

    # Convert rain from meters to millimeters
    df['PRECTOTCORR'] = df['PRECTOTCORR'] * 1000

    # Calculate wind speed from u and v components
    df['WS2M'] = np.sqrt(df['u10']**2 + df['v10']**2)

    # Compute mean temperate
    df['T2M'] = (df['T2M_MAX'] + df['T2M_MIN']) / 2

    # Add year and day-of-year columns
    df['year'] = df['date'].dt.year
    df['day'] = df['date'].dt.dayofyear

    # Keep only required columns for APSIM
    df = df[['date', 'year', 'day', 'ALLSKY_SFC_SW_DWN', 'T2M', 'T2M_MAX', 'T2M_MIN', 'PRECTOTCORR', 'WS2M']]

    # Ensure that we have continous data for every day from start_date to end_date
    #end_date_extended = end_date + pd.DateOffset(days=365)
    expected_dates = pd.date_range(df['date'].min(), end_date, freq='D')

    missing_dates = expected_dates.difference(df['date'])
    if not missing_dates.empty:
        raise Exception('Missing dates found.')

    return df


def validate_precipitation_source(precipitation_source, met_source):
    """Temporary helper to check that no unsupported combination is run"""
    if precipitation_source == 'CHIRPS':
        return
    if precipitation_source != met_source:
        raise Exception('Currently precipitation_source and met_source must be the same if not using CHIPRS.')
    

def clean_era5(df):
    # Clip precipitation to 0. Precipitation can never be below zero
    df[df['PRECTOTCORR' < 0]] = 0 

    return df
=======
>>>>>>> 97a3ac3c


@click.command()
@click.option('--start_date', type=click.DateTime(formats=["%Y-%m-%d"]), required=True, help="Start date for data collection in YYYY-MM-DD format.")
@click.option('--end_date', type=click.DateTime(formats=["%Y-%m-%d"]), required=True, help="End date for data collection in YYYY-MM-DD format.")
@click.option('--variables', type=click.Choice(VALID_CLIMATE_VARIABLES, case_sensitive=False), multiple=True, default=DEFAULT_CLIMATE_VARIABLES, show_default=True, help="Meteorological variables to fetch for NasaPower. Unused if met source is ERA5")
@click.option('--lon', type=float, required=True, help="Longitude of the location.")
@click.option('--lat', type=float, required=True, help="Latitude of the location.")
<<<<<<< HEAD
@click.option('--met_source', type=click.Choice(['era5', 'nasa_power'], case_sensitive=False), default='nasa_power', show_default=True, help="Source of meteorological data.")
@click.option('--precipitation_source', type=click.Choice(['chirps', 'nasa_power', 'era5'], case_sensitive=False), default='nasa_power', show_default=True, help="Source of precipitation data.")
@click.option('--chirps_column_name', default=None, help="Name of the region (ROI) must match a column in the CHIRPS file if used.")
@click.option('--fallback_precipitation', type=bool, help="Fallback to the original NasaPower or ERA5 precipitation data if CHIRPS data is not available.", default=False)
@click.option('--chirps_file', type=click.Path(file_okay=True, dir_okay=False), default=None, help="File where the CHIRPS extracted chirps-data is saved.")
@click.option('--ee_project', type=str, required=False, help='Name of the Earth Engine Project in which to run the ERA5 processing. Only required when using --met_source era5.')
@click.option('--output_dir', type=click.Path(file_okay=False, dir_okay=True, writable=True), required=True, help="Directory where the .csv file will be saved.")
@click.option('--overwrite', is_flag=True, help="Enable file overwriting if weather data already exists.")
@click.option('--verbose', is_flag=True, help="Enable verbose logging.")
def cli(start_date, end_date, variables, lon, lat, met_source, precipitation_source, chirps_column_name, fallback_precipitation, chirps_file, ee_project, output_dir, overwrite, verbose):
=======
@click.option('--precipitation_source', type=click.Choice(['chirps', 'nasa_power'], case_sensitive=False), default='nasa_power', show_default=True, help="Source of precipitation data.")
@click.option('--chirps_column_name', default=None, help="Name of the region (ROI) must match a column in the CHIRPS file if used.")
@click.option('--fallback_nasapower', help="Fallback to NASA POWER data if CHIRPS data is not available.", default=False)
@click.option('--chirps_file', type=click.Path(file_okay=True, dir_okay=False), default=None, help="File where the CHIRPS extracted chirps-data is saved.")
@click.option('--output_dir', type=click.Path(file_okay=False, dir_okay=True, writable=True), required=True, help="Directory where the .csv file will be saved.")
@click.option('--overwrite', is_flag=True, help="Enable file overwriting if weather data already exists.")
@click.option('--verbose', is_flag=True, help="Enable verbose logging.")
def cli(start_date, end_date, variables, lon, lat, precipitation_source, chirps_column_name, fallback_nasapower, chirps_file, output_dir, overwrite, verbose):
>>>>>>> 97a3ac3c
    """Wrapper to fetch_met_data"""
    if verbose:
        logger.setLevel('INFO')
    region = Path(output_dir).stem
<<<<<<< HEAD
    output_fpath = Path(output_dir) / f'{region}_met.csv'

    validate_precipitation_source(precipitation_source, met_source)

    if met_source.lower() == 'nasa_power':
        df = get_nasa_power_data(start_date, end_date, variables, lon, lat, output_fpath, overwrite)
    elif met_source.lower() == 'era5':
        if ee_project is None:
            raise Exception('Setting --ee_project required when using ERA5 as the meteorological data source.')
        df = get_era5_data(start_date, end_date, lon, lat, ee_project, output_fpath, overwrite)
        error_checking_function(df)
        df = clean_era5(df)

    if precipitation_source == 'CHIRPS':
        try:
            chirps_data = load_chirps_precipitation(start_date, end_date, chirps_file, chirps_column_name)

            # Sanity check
            if len(chirps_data) != len(df):
                raise ValueError("Unexpected Chirps datalength.")
=======
    output_fpath = op.join(output_dir, f'{region}_nasapower.csv')

    df, nodata_value = get_nasa_power_data(start_date, end_date, variables, lon, lat, output_dir, overwrite)
    df = clean_nasa_power_data(df, nodata_value)

    if precipitation_source.lower() == 'chirps':
        try:
            chirps_data = load_chirps_precipitation(start_date, end_date, chirps_file, chirps_column_name)

            # Sanity check
            if len(chirps_data) != len(df):
                raise ValueError("NasaPower and Chirps data do not have the same length.")
>>>>>>> 97a3ac3c
            
            df['PRECTOTCORR_CHIRPS'] = chirps_data[chirps_column_name]
        except KeyError as e:
            logger.error(e)
<<<<<<< HEAD
            if fallback_precipitation:
                logger.warning(f"Falling back to {met_source} centroid data.")
                # No action needed as PRECTOTCORR is already initalized with NASAPOWER/ERA5 data.
            else:
                logger.error("You can set the --fallback_precipitation flag to use NASA POWER data as a fallback (Use with caution).")
=======
            if fallback_nasapower:
                logger.error("Falling back to NASA POWER centroid data.")
                # No action needed as PRECTOTCORR is already initalized with nasapower data.
            else:
                logger.error("You can set the --fallback_nasapower flag to use NASA POWER data as a fallback (Use with caution).")
>>>>>>> 97a3ac3c
                raise e
    
    # Error checking function
    # TODO: Flesh out required checks
    df_cleaned = error_checking_function(df)

    write_met_data_to_csv(df_cleaned, output_fpath)

if __name__ == '__main__':
    cli()<|MERGE_RESOLUTION|>--- conflicted
+++ resolved
@@ -4,7 +4,6 @@
 from pathlib import Path
 
 import click
-<<<<<<< HEAD
 import numpy as np
 import pandas as pd
 import ee
@@ -12,19 +11,6 @@
 import requests
 import pyarrow.parquet as pq
 from dateutil.relativedelta import relativedelta
-=======
-import geopandas as gpd
-import numpy as np
-import pandas as pd
-import rasterio
-from rasterio.mask import mask
-from rasterio.transform import rowcol
-import requests
-import time
-import pyarrow.parquet as pq
-import time
-
->>>>>>> 97a3ac3c
 
 from vercye_ops.utils.init_logger import get_logger
 
@@ -116,7 +102,6 @@
     variables_str = ','.join(variables)
 
     # API endpoint and parameters
-    time.sleep(60)
     url = "https://power.larc.nasa.gov/api/temporal/daily/point"
     params = {'parameters': variables_str,
               'community': 'AG',
@@ -138,8 +123,7 @@
     df = pd.DataFrame(data)
     df.index = pd.to_datetime(df.index)
     
-<<<<<<< HEAD
-    return df
+    return df, nodata_val
 
 
 def get_nasa_power_data(start_date, end_date, variables, lon, lat, output_fpath, overwrite):
@@ -177,46 +161,6 @@
     chirps_data = chirps_data_unfiltered.loc[required_dates.strftime('%Y-%m-%d')]
     chirps_data.index = pd.to_datetime(chirps_data.index)
 
-=======
-    return df, nodata_val
-
-
-def get_nasa_power_data(start_date, end_date, variables, lon, lat, output_fpath, overwrite):
-    """
-    Fetches weather data from the NASA POWER API for a given latitude and longitude between 
-    start_date and end_date if not already present in the output_dir.
-    """
-
-    if Path(output_fpath).exists and not overwrite:
-        logger.info("Weather data already exists locally. Skipping download for: \n%s", output_fpath)
-        return pd.read_csv(output_fpath), None
-    
-    return fetch_nasa_power_data(start_date, end_date, variables, lon, lat)
-
-
-def get_dates_range(start_date, end_date):
-    """Generate a range of dates between the start and end dates."""
-    return pd.date_range(start_date, end_date)
-
-
-def load_chirps_precipitation(start_date, end_date, chirps_file, column_name):
-    """
-    Loads the chirps precipitation data from the precomputed chirps file.
-    """
-
-    logger.info("Using CHIRPS precipitation data for the given date range.")
-    required_dates = get_dates_range(start_date, end_date)
-
-    parquet_file = pq.ParquetFile(chirps_file)
-    column_names = parquet_file.schema.names
-    if column_name not in column_names:
-        raise KeyError(f"CHIRPS data incomplete. {column_name} not found in CHIRPS data.")
-
-    chirps_data_unfiltered = pd.read_parquet(chirps_file, columns=[column_name])
-    chirps_data = chirps_data_unfiltered.loc[required_dates.strftime('%Y-%m-%d')]
-    chirps_data.index = pd.to_datetime(chirps_data.index)
-
->>>>>>> 97a3ac3c
     return chirps_data
 
 
@@ -228,7 +172,6 @@
 
     logger.info("Data successfully written to %s", output_fpath)
     return output_fpath
-<<<<<<< HEAD
 
 
 def get_era5_data(start_date, end_date, lon, lat, ee_project, output_fpath, overwrite):
@@ -352,8 +295,6 @@
     df[df['PRECTOTCORR' < 0]] = 0 
 
     return df
-=======
->>>>>>> 97a3ac3c
 
 
 @click.command()
@@ -362,7 +303,6 @@
 @click.option('--variables', type=click.Choice(VALID_CLIMATE_VARIABLES, case_sensitive=False), multiple=True, default=DEFAULT_CLIMATE_VARIABLES, show_default=True, help="Meteorological variables to fetch for NasaPower. Unused if met source is ERA5")
 @click.option('--lon', type=float, required=True, help="Longitude of the location.")
 @click.option('--lat', type=float, required=True, help="Latitude of the location.")
-<<<<<<< HEAD
 @click.option('--met_source', type=click.Choice(['era5', 'nasa_power'], case_sensitive=False), default='nasa_power', show_default=True, help="Source of meteorological data.")
 @click.option('--precipitation_source', type=click.Choice(['chirps', 'nasa_power', 'era5'], case_sensitive=False), default='nasa_power', show_default=True, help="Source of precipitation data.")
 @click.option('--chirps_column_name', default=None, help="Name of the region (ROI) must match a column in the CHIRPS file if used.")
@@ -373,27 +313,17 @@
 @click.option('--overwrite', is_flag=True, help="Enable file overwriting if weather data already exists.")
 @click.option('--verbose', is_flag=True, help="Enable verbose logging.")
 def cli(start_date, end_date, variables, lon, lat, met_source, precipitation_source, chirps_column_name, fallback_precipitation, chirps_file, ee_project, output_dir, overwrite, verbose):
-=======
-@click.option('--precipitation_source', type=click.Choice(['chirps', 'nasa_power'], case_sensitive=False), default='nasa_power', show_default=True, help="Source of precipitation data.")
-@click.option('--chirps_column_name', default=None, help="Name of the region (ROI) must match a column in the CHIRPS file if used.")
-@click.option('--fallback_nasapower', help="Fallback to NASA POWER data if CHIRPS data is not available.", default=False)
-@click.option('--chirps_file', type=click.Path(file_okay=True, dir_okay=False), default=None, help="File where the CHIRPS extracted chirps-data is saved.")
-@click.option('--output_dir', type=click.Path(file_okay=False, dir_okay=True, writable=True), required=True, help="Directory where the .csv file will be saved.")
-@click.option('--overwrite', is_flag=True, help="Enable file overwriting if weather data already exists.")
-@click.option('--verbose', is_flag=True, help="Enable verbose logging.")
-def cli(start_date, end_date, variables, lon, lat, precipitation_source, chirps_column_name, fallback_nasapower, chirps_file, output_dir, overwrite, verbose):
->>>>>>> 97a3ac3c
     """Wrapper to fetch_met_data"""
     if verbose:
         logger.setLevel('INFO')
     region = Path(output_dir).stem
-<<<<<<< HEAD
     output_fpath = Path(output_dir) / f'{region}_met.csv'
 
     validate_precipitation_source(precipitation_source, met_source)
 
     if met_source.lower() == 'nasa_power':
-        df = get_nasa_power_data(start_date, end_date, variables, lon, lat, output_fpath, overwrite)
+        df, nodata_val = get_nasa_power_data(start_date, end_date, variables, lon, lat, output_fpath, overwrite)
+        df = clean_nasa_power_data(df, nodata_val)
     elif met_source.lower() == 'era5':
         if ee_project is None:
             raise Exception('Setting --ee_project required when using ERA5 as the meteorological data source.')
@@ -408,43 +338,18 @@
             # Sanity check
             if len(chirps_data) != len(df):
                 raise ValueError("Unexpected Chirps datalength.")
-=======
-    output_fpath = op.join(output_dir, f'{region}_nasapower.csv')
-
-    df, nodata_value = get_nasa_power_data(start_date, end_date, variables, lon, lat, output_dir, overwrite)
-    df = clean_nasa_power_data(df, nodata_value)
-
-    if precipitation_source.lower() == 'chirps':
-        try:
-            chirps_data = load_chirps_precipitation(start_date, end_date, chirps_file, chirps_column_name)
-
-            # Sanity check
-            if len(chirps_data) != len(df):
-                raise ValueError("NasaPower and Chirps data do not have the same length.")
->>>>>>> 97a3ac3c
             
             df['PRECTOTCORR_CHIRPS'] = chirps_data[chirps_column_name]
         except KeyError as e:
             logger.error(e)
-<<<<<<< HEAD
             if fallback_precipitation:
                 logger.warning(f"Falling back to {met_source} centroid data.")
                 # No action needed as PRECTOTCORR is already initalized with NASAPOWER/ERA5 data.
             else:
                 logger.error("You can set the --fallback_precipitation flag to use NASA POWER data as a fallback (Use with caution).")
-=======
-            if fallback_nasapower:
-                logger.error("Falling back to NASA POWER centroid data.")
-                # No action needed as PRECTOTCORR is already initalized with nasapower data.
-            else:
-                logger.error("You can set the --fallback_nasapower flag to use NASA POWER data as a fallback (Use with caution).")
->>>>>>> 97a3ac3c
                 raise e
     
-    # Error checking function
-    # TODO: Flesh out required checks
-    df_cleaned = error_checking_function(df)
-
+    error_checking_function(df)
     write_met_data_to_csv(df_cleaned, output_fpath)
 
 if __name__ == '__main__':
