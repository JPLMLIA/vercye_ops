import sys
import os.path as op
from pathlib import Path
from datetime import datetime, timedelta
import time
import click
import csv
import warnings

import numpy as np
from scipy.interpolate import Akima1DInterpolator
from scipy.signal import savgol_filter
import rasterio as rio
from rasterio.mask import mask
from rasterio.windows import bounds


import geopandas as gpd
from shapely import box

def pad_to_polygon(src, geometry, masked_src):
    """Pads masked_src to the extent of geometry if it is smaller"""

    if not rio.coords.disjoint_bounds(src.bounds, geometry.total_bounds):
        left_pad = int(np.round((src.bounds.left - geometry.total_bounds[0]) / src.res[0]))
        left_pad = int(max(left_pad, 0))
        bottom_pad = int(np.round((src.bounds.bottom - geometry.total_bounds[1]) / src.res[1]))
        bottom_pad = int(max(bottom_pad, 0))
        right_pad = int(np.round((geometry.total_bounds[2] - src.bounds.right) / src.res[0]))
        right_pad = int(max(right_pad, 0))
        top_pad = int(np.round((geometry.total_bounds[3] - src.bounds.top) / src.res[1]))
        top_pad = int(max(top_pad, 0))

        if left_pad + bottom_pad + right_pad + top_pad == 0:
            return masked_src, False
        else:
            print(f"Padding {masked_src.shape} by {[top_pad, bottom_pad, left_pad, right_pad]}")
            padded_src  = np.pad(masked_src, pad_width=((top_pad, bottom_pad), (left_pad, right_pad)), mode='constant', constant_values=np.nan)
            return padded_src, True

    else:
        print("ERROR: The polygon and the source raster do not overlap.")
        sys.exit(1)

def pad_to_raster(src_bounds, src_res, src_array, cropmask, cropmask_bounds):
    
    if not rio.coords.disjoint_bounds(src_bounds, cropmask_bounds):
        left_pad = int(np.round((src_bounds[0] - cropmask_bounds[0]) / src_res[0]))
        left_pad = int(max(left_pad, 0))
        bottom_pad = int(np.round((src_bounds[1] - cropmask_bounds[1]) / src_res[1]))
        bottom_pad = int(max(bottom_pad, 0))
        right_pad = int(np.round((cropmask_bounds[2] - src_bounds[2]) / src_res[0]))
        right_pad = int(max(right_pad, 0))
        top_pad = int(np.round((cropmask_bounds[3] - src_bounds[3]) / src_res[1]))
        top_pad = int(max(top_pad, 0))

        if left_pad + bottom_pad + right_pad + top_pad == 0:
            return src_array, False
        else:
            print(f"Padding {src_array.shape} by {[top_pad, bottom_pad, left_pad, right_pad]} to {cropmask.shape}")
            padded_src = np.pad(src_array, pad_width=((top_pad, bottom_pad), (left_pad, right_pad)), mode='constant', constant_values=np.nan)
            return padded_src, True
    else:
        print("ERROR: The cropmask and the source raster do not overlap.")
        sys.exit(1)

@click.command()
@click.argument('LAI_dir', type=click.Path(exists=True, file_okay=False))
@click.argument('output_stats_fpath', type=click.Path(dir_okay=False))
@click.argument('output_max_tif_fpath', type=click.Path(dir_okay=False))
@click.argument('region', type=str)
@click.argument('resolution', type=int)
@click.argument('geometry_path', type=click.Path(exists=True))
@click.option('--mode', type=click.Choice(['raster', 'poly_agg', 'poly_iter']), default='raster', 
              help="What kind of geometry to expect and how to apply it. \
                'raster' expects a pixelwise mask of zeros and ones. \
                'poly_agg' expects a .shp or .geojson and combines all polygons. \
                'poly_iter' iterates through each polygon.")
@click.option('--adjustment', type=click.Choice(["none", "wheat", "maize"]), default="none", help='Adjustment to apply to the LAI estimate')
@click.option('--start_date', type=click.DateTime(formats=["%Y-%m-%d"]), help='Start date for the image collection')
@click.option('--end_date', type=click.DateTime(formats=["%Y-%m-%d"]), help='End date for the image collection')
@click.option('--LAI_file_ext', type=click.Choice(['tif', 'vrt']), help='File extension of the LAI files', default='tif')
@click.option('--smoothed', is_flag=True, help='Whether the LAI curve should be smoothed (savgol), before interpolation.')
@click.option('--cloudcov_threshold', type=float, default=None, help='Precentage of pixels in ROI that are allowed to be clouds or snow. If exceeded, the LAI from this date is ignored. Default: None (no threshold).')
def main(lai_dir, output_stats_fpath, output_max_tif_fpath, region, resolution, geometry_path, mode, adjustment, start_date, end_date, lai_file_ext, smoothed, cloudcov_threshold):
    """ LAI Analysis function

    LAI_dir: Local path to the directory containing regional primary LAI rasters

    region: Name of the primary region from which regions should be cropped

    resolution: Resolution in meters of the LAI. Shoud match with the value used in export.

    This pipeline does the following:
    1. For each date in the range start_date to end_date
    2. Find the primary LAI raster for the given region, resolution and date
    3. Apply the provided mask as specified by the mode
    4. Calculate the appropriate LAI statistics for the CSV
    5. Calculate a maximum LAI raster for the geometry and date range
    """

    start = time.time()

    # Make sure output directory exists
    Path(output_stats_fpath).parent.mkdir(parents=True, exist_ok=True)
    Path(output_max_tif_fpath).parent.mkdir(parents=True, exist_ok=True)

    # Geometry
    geometry_name = Path(geometry_path).stem

    geometries = []
    if mode == "raster":
        print("MODE: raster")
        print(f"{geometry_name} will be read as a raster and used to 0/1 mask the primary raster.")
        print("NOTE: Preprocessing to project the raster mask to the primary LAI raster is required.")
        print("      Read the README and use 0_reproj_mask.py.")
        with rio.open(geometry_path) as ds:

            # Validate that the cropmask raster is binary
            if not np.array_equal(np.unique(ds.read(1)), [0, 1]):
                raise Exception(f"Cropmask {geometry_name} is not binary.")

            geometries.append({
                'array': ds.read(1), 
                'res': ds.res[0],
                'bounds': [ds.bounds.left, ds.bounds.bottom, ds.bounds.right, ds.bounds.top],
                'transform': ds.transform})
    elif mode == "poly_agg":
        print("MODE: poly_agg")
        print(f"{geometry_name} and all of its polygons will be analyzed together.")
        shp = gpd.read_file(geometry_path)
        geometries.append(shp.geometry)
    elif mode == "poly_iter":
        print("MODE: poly_iter")
        print(f"{geometry_name} and its polygons will be analyzed separately.")
        shp = gpd.read_file(geometry_path)
        for s in shp.itertuples():
            try:
                row_dict = {'geometry': s.geometry, 'FID': s.FID}
            except:
                print("[WARN] Attribute 'FID' not found, ignoring")
                row_dict = {'geometry': s.gemoetry}
            row_gdf = gpd.GeoDataFrame([row_dict], geometry='geometry', crs=shp.crs)
            geometries.append(row_gdf)
            
    # "geometries" list is now either:
    # [a single raster mask]
    # [a single shp geometry with multiple polygons]
    # [polygon, polygon, polygon, polygon]

    for idx, geometry in enumerate(geometries):
        print(f"Processing {idx+1} of {len(geometries)} geometries")

        # Iterate through each date
        dates = [start_date + timedelta(days=i) for i in range((end_date-start_date).days+1)]
        dates = [date.strftime("%Y-%m-%d") for date in dates]

        # Keep track of statistics
        statistics = []
        # Keep track of maximum raster
        lai_max = None
        # Keep track of adjusted maximum raster
        lai_adjusted_max = None
        src_meta = None
        for d in dates:
            # The csv requires the date in day/month/year format
            d_slash = datetime.strptime(d, "%Y-%m-%d").strftime("%d/%m/%Y")

            # See if the LAI raster exists
            LAI_path = op.join(lai_dir, f"{region}_{str(resolution)}m_{d}_LAI.{lai_file_ext}")
            if not op.exists(LAI_path):
                print(f"{Path(LAI_path).name} [DOES NOT EXIST]")
                
                stat = {
                    "Date": d_slash,
                    "n_pixels": 0,
                    "interpolated": 0,
                    "LAI Mean": None,
                    "LAI Median": None,
                    "LAI Stddev": None,
                    "LAI Mean Adjusted": None,
                    "LAI Median Adjusted": None,
                    "LAI Stddev Adjusted": None,
                    "Cloud or Snow Percentage": None
                }
                statistics.append(stat)
                continue
                
                
            # Load the LAI raster
            src = rio.open(LAI_path)

            # Cropping via rasters or polygons
            if 'poly' in mode:
                # Mask the raster with the shp
                try:
                    masked_src, masked_transform = mask(src, geometry.geometry, crop=True, nodata=np.nan, indexes=1)
                except ValueError:
                    # mask doesn't intersect source
                    print(f"{Path(LAI_path).name} [NODATA IN GEOMETRY]")
                    stat = {
                        "Date": d_slash,
                        "n_pixels": 0,
                        "interpolated": 0,
                        "LAI Mean": None,
                        "LAI Median": None,
                        "LAI Stddev": None,
                        "LAI Mean Adjusted": None,
                        "LAI Median Adjusted": None,
                        "LAI Stddev Adjusted": None,
                        "Cloud or Snow Percentage": None
                    }
                    statistics.append(stat)
                    continue


                # There is an edge case where if the extent of src is less than that of geometry,
                # then rio.mask.mask will not pad - it will only crop. This function will pad
                # so that masked_src always fills the extent of geometry.
                masked_src, is_padded = pad_to_polygon(src, geometry, masked_src)

                if not is_padded and src_meta is None:
                    src_meta = src.meta
                    src_meta.update({
                        "height": masked_src.shape[0],
                        "width": masked_src.shape[1],
                        "transform": masked_transform,
                        "count": 2
                    })

                cloud_snow_percentage = -1 # Not yet supported

            elif mode == "raster":
                # Mask the raster with the raster
                cropmask_array = geometry['array']
                cropmask_res = geometry['res']
                cropmask_bounds = geometry['bounds']
                if src.res[0] != cropmask_res:
                    print(f"ERROR: cropmask resolution {cropmask_res} != LAI resolution {src.res[0]}")
                    print(f"Preprocessing to project the cropmask to the primary region LAI is required.")
                    print(f"See the README and use 0_reproj_mask.py")
                    sys.exit(1)

                bbox_lai = box(*src.bounds)
                bbox_cropmask = box(*cropmask_bounds)

                intersection = bbox_lai.intersection(bbox_cropmask)
                if intersection.is_empty:
                    print(f"{Path(LAI_path).name} [NO INTERSECTION OF CROPMASK AND LAI]")
                    stat = {
                        "Date": d_slash,
                        "n_pixels": 0,
                        "interpolated": 0,
                        "LAI Mean": None,
                        "LAI Median": None,
                        "LAI Stddev": None,
                        "LAI Mean Adjusted": None,
                        "LAI Median Adjusted": None,
                        "LAI Stddev Adjusted": None,
                        "Cloud or Snow Percentage": None
                    }
                    statistics.append(stat)
                    continue

                # Read the intersection from the cropmask and LAI
                window_lai = rio.windows.from_bounds(*intersection.bounds, transform=src.transform)
                window_cropmask = rio.windows.from_bounds(*intersection.bounds, transform=geometry['transform'])

                # Read the LAI window
                lai_window_array = src.read(1, window=window_lai)
                lai_window_bounds = bounds(window_lai, transform=src.transform)
                lai_window_res = src.res

                # This can be removed in production as it is causing overheads
                # Currently keeping this to ensure the windowing logic does not have a missed edge case
                with rio.open(geometry_path) as src_cropmask:
                    # Read the cropmask windowcropmask_bounds
                    cropmask_window_array_debug = src_cropmask.read(1, window=window_cropmask)

                # Check if the cropmask and LAI windows are the same size
                if cropmask_window_array_debug.shape != lai_window_array.shape:
                    print(f"ERROR: cropmask window shape {cropmask_window_array_debug.shape} != LAI window shape {lai_window_array.shape}")
                    print(f"Preprocessing to project the cropmask to the primary region LAI is required.")
                    print(f"See the README and use 0_reproj_mask.py")
                    sys.exit(1)

                # Pad the LAI window to the cropmask
                # This is necessary because some LAI rasters might have partial coverages
                lai_window_array_padded, is_padded = pad_to_raster(lai_window_bounds, lai_window_res, lai_window_array, cropmask_array, cropmask_bounds)

                # replace zeros with NaN's
                cropmask_array_bool = cropmask_array.copy().astype(bool)
                cropmask_array = cropmask_array.astype(float)

                # Computing the percentage of pixels that are clouds or snow (and thus are nan)
                cloud_snow_pixels = np.sum(np.isnan(lai_window_array_padded) & cropmask_array_bool)
                total_pixels_in_region = np.sum(cropmask_array_bool)
                cloud_snow_percentage = cloud_snow_pixels / total_pixels_in_region * 100 if total_pixels_in_region > 0 else 0

                # Set the cropmask to NaN where it is 0
                cropmask_array[cropmask_array==0] = np.nan
                
                # apply binary mask
                masked_src = lai_window_array_padded * cropmask_array

                if not is_padded and src_meta is None:
                    src_meta = src.meta
                    src_meta.update({
                        "height": masked_src.shape[0],
                        "width": masked_src.shape[1],
                        "transform": geometry['transform'],
                        "count": 2,
                        "compress": "lzw",
                        "driver": "GTiff"})
            
            should_skip = False
<<<<<<< HEAD
            if cloudcov_threshold is not None and cloud_snow_percentage > cloudcov_threshold:
=======
            if cloudcov_threshold is not None and cloud_snow_percentage > cloudcov_threshold * 100:
>>>>>>> 64b67385
                print(f"{Path(LAI_path).name} [INSUFFICIENT DATA IN GEOMETRY]")
                should_skip = True

            if np.all(np.isnan(masked_src)):
                print(f"{Path(LAI_path).name} [NO DATA IN GEOMETRY]")
                should_skip = True

            # If the raster after masking is all nan, skip
            if should_skip:
                stat = {
                    "Date": d_slash,
                    "n_pixels": 0,
                    "interpolated": 0,
                    "LAI Mean": None,
                    "LAI Median": None,
                    "LAI Stddev": None,
                    "LAI Mean Adjusted": None,
                    "LAI Median Adjusted": None,
                    "LAI Stddev Adjusted": None,
                    "Cloud or Snow Percentage": cloud_snow_percentage
                }
                statistics.append(stat)
                continue

            # clip all negative values to zero
            LAI_estimate = masked_src
            LAI_estimate[LAI_estimate < 0] = 0

            # Wheat and Maize calibrations
            if adjustment == "wheat":
                LAI_adjusted = LAI_estimate**2 * 0.0482 + LAI_estimate * 0.9161 + 0.0026
            elif adjustment == "maize":
                LAI_adjusted = LAI_estimate**2 * -0.078 + LAI_estimate * 1.4 - 0.18
            else:
                LAI_adjusted = LAI_estimate
            

            # Calculate statistics for valid raster
            # Catching runtime warnings when numpy complains that a pixel only has NaNs
            # This is expected
            
            with warnings.catch_warnings():
                warnings.simplefilter("ignore", category=RuntimeWarning)
                statistics.append({
                    "Date": d_slash,
                    "n_pixels": np.sum(~np.isnan(masked_src)),
                    "interpolated": 0,
                    "LAI Mean": np.nanmean(LAI_estimate),
                    "LAI Median": np.nanmedian(LAI_estimate),
                    "LAI Stddev": np.nanstd(LAI_estimate),
                    "LAI Mean Adjusted": np.nanmean(LAI_adjusted),
                    "LAI Median Adjusted": np.nanmedian(LAI_adjusted),
                    "LAI Stddev Adjusted": np.nanstd(LAI_adjusted),
                    "Cloud or Snow Percentage": cloud_snow_percentage,
                })

                # Update running maximum rasters
                if lai_max is None:
                    lai_max = LAI_estimate
                else:
                    lai_max = np.nanmax([lai_max, LAI_estimate], axis=0)
                
                if lai_adjusted_max is None:
                    lai_adjusted_max = LAI_adjusted
                else:
                    lai_adjusted_max = np.nanmax([lai_adjusted_max, LAI_adjusted], axis=0)
            
            print(f"{Path(LAI_path).name} [SUCCESS]")

        if smoothed:
            lai_cols = [
                "LAI Mean",
                "LAI Median",
                "LAI Stddev",
                "LAI Mean Adjusted",
                "LAI Median Adjusted",
                "LAI Stddev Adjusted"
            ]

            for rec in statistics:
                for col in lai_cols:
                    rec[col + " Unsmoothed"] = rec[col]

            # Apply Savitzky–Golay Smoothing
            window_length = 5
            polyorder = 2

            for col in lai_cols:
                valid_idxs = []
                valid_values = []

                for idx, row in enumerate(statistics):
                   if row[col] is not None:
                       valid_idxs.append(idx)
                       valid_values.append(row[col])

                smooth_vals = savgol_filter(valid_values, window_length, polyorder)
                smooth_vals = np.clip(smooth_vals, 0, None)

                for idx, stats_row_idx in enumerate(valid_idxs):
                    statistics[stats_row_idx][col] = smooth_vals[idx]


        # Akima spline interpolation
        for col in ["LAI Mean", "LAI Mean Adjusted", "LAI Median", "LAI Median Adjusted"]:
            real_X = []
            real_Y = []
            nan_X = []
            for i, stat in enumerate(statistics):
                if stat[col] is None:
                    nan_X.append(i)
                else:
                    real_X.append(i)
                    real_Y.append(stat[col])
            
            # Akima Interpolation
            cs = Akima1DInterpolator(np.array(real_X), np.array(real_Y), method='akima', extrapolate=False)
            for i in nan_X:
                # Clip negative values to zero
                statistics[i][col] = max(cs(i),0)
                # Mark row as interpolated
                statistics[i]["interpolated"] = 1

        new_geometry_name = geometry_name
        if mode == "poly_iter":
            try:
                new_geometry_name += f"_{geometry['FID'][0]}"
            except:
                print("Tried to append polygon FID but failed.")
                print("Using incrementing index instead to avoid overwriting files.")
                new_geometry_name += f"_{str(idx)}"

        ########################
        # Generating LAI outputs

        # Write statistics to CSV
        with open(output_stats_fpath, "w") as f:
            writer = csv.DictWriter(f, fieldnames=statistics[0].keys())
            writer.writeheader()
            writer.writerows(statistics)
        print(f"Exported stats to {output_stats_fpath}")
        
        # Export running maximum
        # Set 0 to nan
        with rio.open(output_max_tif_fpath, 'w', **src_meta) as dst:
            dst.write(lai_max, 1)
            dst.write(lai_adjusted_max, 2)
            dst.set_band_description(1, "estimateLAImax")
            dst.set_band_description(2, "adjustedLAImax")
        print(f"Exported max LAI tif to {output_max_tif_fpath}")

    print(f"Finished in {time.time()-start:.2f} seconds")

if __name__ == "__main__":
    main()<|MERGE_RESOLUTION|>--- conflicted
+++ resolved
@@ -314,11 +314,7 @@
                         "driver": "GTiff"})
             
             should_skip = False
-<<<<<<< HEAD
-            if cloudcov_threshold is not None and cloud_snow_percentage > cloudcov_threshold:
-=======
             if cloudcov_threshold is not None and cloud_snow_percentage > cloudcov_threshold * 100:
->>>>>>> 64b67385
                 print(f"{Path(LAI_path).name} [INSUFFICIENT DATA IN GEOMETRY]")
                 should_skip = True
 
