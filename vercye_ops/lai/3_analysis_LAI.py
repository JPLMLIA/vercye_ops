--- conflicted
+++ resolved
@@ -376,10 +376,6 @@
             print(f"{Path(LAI_path).name} [SUCCESS]")
 
         if smoothed:
-<<<<<<< HEAD
-            print('Using smoothed!')
-=======
->>>>>>> cbc14bf5
             lai_cols = [
                 "LAI Mean",
                 "LAI Median",
