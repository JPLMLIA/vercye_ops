--- conflicted
+++ resolved
@@ -37,12 +37,8 @@
     if gdf.empty:
         raise ValueError('The shapefile does not contain any polygons.')
     if gdf.crs.to_epsg() != 4326:
-<<<<<<< HEAD
-        raise ValueError('The shapefile coordinate system is not WGS 84.')
-=======
         print("Shapefile not in WGS84. Reprojecting.")
         gdf = gdf.to_crs(epsg=4326)
->>>>>>> a231d7d3
     
     if verbose:
         logging.info('Processing %i %s regions.', len(gdf))
