from pathlib import Path
import unicodedata

import click
import geopandas as gpd

import logging
import re

logging.basicConfig(level=logging.INFO)

<<<<<<< HEAD
def clean_name(name):
    # Remove special characters to avoid GEE export issues
    return ''.join(
        c for c in unicodedata.normalize('NFKD', name)
        if not unicodedata.combining(c)
    )
=======
def clean_region_name(region_name):
    region_name = region_name.replace("'", "").replace('"', "")
    region_name = re.sub(r"[^\w.-]", "_", region_name)
    region_name = region_name.lower()
    region_name = ''.join(
        c for c in unicodedata.normalize('NFKD', region_name)
        if not unicodedata.combining(c)
    )
    return region_name

>>>>>>> 8a96985b

def convert_shapefile_to_geojson(shp_fpath, admin_name_col, output_head_dir, verbose):
    """
    Read a shapefile using Geopandas, add centroid information to each polygon, and export each as a geojson file.

    Parameters:
    -----------
    shp_fpath : str
        The path to the .shp file.
    admin_name_col : str
        Name of the column containing administrative division names.
    output_dir : str
        The directory where the GeoJSON files will be saved.
    verbose : bool
        Enables verbose output.

    Returns:
    --------
    None
    """
    # Convert shp_filepath and output_dir to Path objects
    output_head_dir = Path(output_head_dir)

    # Ensure output directory exists
    output_head_dir.mkdir(parents=True, exist_ok=True)
    
    # Read shapefile
    gdf = gpd.read_file(shp_fpath)
    
    if gdf.empty:
        raise ValueError('The shapefile does not contain any polygons.')
    if gdf.crs.to_epsg() != 4326:
        print("Shapefile not in WGS84. Reprojecting.")
        gdf = gdf.to_crs(epsg=4326)
    
    if verbose:
        logging.info('Processing %i %s regions.', len(gdf))

    print("IMPORTANT: Ensure all geometries are at the same administrative level! \
          Use the prepare_shapefile.py script to standardize the shapefile with correct column names")

    # Iterate over the GeoDataFrame rows, saving each to geojson
    for _, row in gdf.iterrows():

        region_name = row[admin_name_col]

        # Take out any apostrophes and other special chars as these cause headaches down the line with scripting the filename processing
<<<<<<< HEAD
        region_name = region_name.replace("'", "").replace('"', "")
        region_name = re.sub(r"[^\w.-]", "_", region_name)
        region_name = region_name.lower()
        region_name = clean_name(region_name)
=======
        region_name = clean_region_name(region_name)
>>>>>>> 8a96985b
        row['cleaned_region_name_vercye'] = region_name

        output_fpath = output_head_dir / Path(f'{region_name}.geojson')

        # Create a new GeoDataFrame for the current row
        single_row_gdf = gpd.GeoDataFrame([row], crs=gdf.crs)

        # Write the single row GeoDataFrame to a GeoJSON file
        single_row_gdf.to_file(output_fpath, driver='GeoJSON')

        if verbose:
            logging.info('GeoJSON file written to %s', output_fpath)

    if verbose:
        logging.info('Processing Complete')


@click.command()
@click.argument('shp_fpath', required=True, type=click.Path(exists=True))
@click.option('--admin_name_col', type=str, help='Name of the column containing administrative division names. All geoemtries must be at the same administrative level!.')
@click.option('--output_head_dir', type=click.Path(file_okay=False), default='library', help='Head directory where the region output dirs will be created.')
@click.option('--verbose', is_flag=True, help='Print verbose output.')
def cli(shp_fpath, admin_name_col, output_head_dir, verbose):
    """Wrapper around geojson generation func"""
    convert_shapefile_to_geojson(shp_fpath, admin_name_col, output_head_dir, verbose)
    
if __name__ == '__main__':
    cli()<|MERGE_RESOLUTION|>--- conflicted
+++ resolved
@@ -9,14 +9,6 @@
 
 logging.basicConfig(level=logging.INFO)
 
-<<<<<<< HEAD
-def clean_name(name):
-    # Remove special characters to avoid GEE export issues
-    return ''.join(
-        c for c in unicodedata.normalize('NFKD', name)
-        if not unicodedata.combining(c)
-    )
-=======
 def clean_region_name(region_name):
     region_name = region_name.replace("'", "").replace('"', "")
     region_name = re.sub(r"[^\w.-]", "_", region_name)
@@ -27,7 +19,6 @@
     )
     return region_name
 
->>>>>>> 8a96985b
 
 def convert_shapefile_to_geojson(shp_fpath, admin_name_col, output_head_dir, verbose):
     """
@@ -75,14 +66,7 @@
         region_name = row[admin_name_col]
 
         # Take out any apostrophes and other special chars as these cause headaches down the line with scripting the filename processing
-<<<<<<< HEAD
-        region_name = region_name.replace("'", "").replace('"', "")
-        region_name = re.sub(r"[^\w.-]", "_", region_name)
-        region_name = region_name.lower()
-        region_name = clean_name(region_name)
-=======
         region_name = clean_region_name(region_name)
->>>>>>> 8a96985b
         row['cleaned_region_name_vercye'] = region_name
 
         output_fpath = output_head_dir / Path(f'{region_name}.geojson')
